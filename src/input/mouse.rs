//! Mouse utility functions.

use crate::context::Context;
use crate::error::GameError;
use crate::error::GameResult;
use crate::graphics;
use crate::graphics::Point2;
use std::collections::HashMap;
use winit::dpi;
pub use winit::event::MouseButton;
pub use winit::window::CursorIcon;

/// Stores state information for the mouse.
#[derive(Clone, Debug)]
pub struct MouseContext {
    last_position: Point2,
    last_delta: Point2,
    buttons_pressed: HashMap<MouseButton, bool>,
    cursor_type: CursorIcon,
    cursor_grabbed: bool,
    cursor_hidden: bool,
}

impl MouseContext {
    pub(crate) fn new() -> Self {
        Self {
<<<<<<< HEAD
            last_position: Point2::zero(),
            last_delta: Point2::zero(),
            cursor_type: MouseCursor::Default,
=======
            last_position: Point2::origin(),
            last_delta: Point2::origin(),
            cursor_type: CursorIcon::Default,
>>>>>>> 2e4c162b
            buttons_pressed: HashMap::new(),
            cursor_grabbed: false,
            cursor_hidden: false,
        }
    }

    pub(crate) fn set_last_position(&mut self, p: Point2) {
        self.last_position = p;
    }

    pub(crate) fn set_last_delta(&mut self, p: Point2) {
        self.last_delta = p;
    }

    pub(crate) fn set_button(&mut self, button: MouseButton, pressed: bool) {
        let _ = self.buttons_pressed.insert(button, pressed);
    }

    fn button_pressed(&self, button: MouseButton) -> bool {
        *(self.buttons_pressed.get(&button).unwrap_or(&false))
    }
}

impl Default for MouseContext {
    fn default() -> Self {
        Self::new()
    }
}

/// Returns the current mouse cursor type of the window.
pub fn cursor_type(ctx: &Context) -> CursorIcon {
    ctx.mouse_context.cursor_type
}

/// Modifies the mouse cursor type of the window.
pub fn set_cursor_type(ctx: &mut Context, cursor_type: CursorIcon) {
    ctx.mouse_context.cursor_type = cursor_type;
    graphics::window(ctx).set_cursor_icon(cursor_type);
}

/// Get whether or not the mouse is grabbed (confined to the window)
pub fn cursor_grabbed(ctx: &Context) -> bool {
    ctx.mouse_context.cursor_grabbed
}

/// Set whether or not the mouse is grabbed (confined to the window)
pub fn set_cursor_grabbed(ctx: &mut Context, grabbed: bool) -> GameResult<()> {
    ctx.mouse_context.cursor_grabbed = grabbed;
    graphics::window(ctx)
        .set_cursor_grab(grabbed)
        .map_err(|e| GameError::WindowError(e.to_string()))
}

/// Set whether or not the mouse is hidden (invisible)
pub fn cursor_hidden(ctx: &Context) -> bool {
    ctx.mouse_context.cursor_hidden
}

/// Set whether or not the mouse is hidden (invisible).
pub fn set_cursor_hidden(ctx: &mut Context, hidden: bool) {
    ctx.mouse_context.cursor_hidden = hidden;
    graphics::window(ctx).set_cursor_visible(!hidden)
}

/// Get the current position of the mouse cursor, in pixels.
/// Complement to [`set_position()`](fn.set_position.html).
/// Uses strictly window-only coordinates.
pub fn position(ctx: &Context) -> mint::Point2<f32> {
    ctx.mouse_context.last_position.into()
}

/// Set the current position of the mouse cursor, in pixels.
/// Uses strictly window-only coordinates.
pub fn set_position<P>(ctx: &mut Context, point: P) -> GameResult<()>
where
    P: Into<mint::Point2<f32>>,
{
    let mintpoint = point.into();
    ctx.mouse_context.last_position = Point2::from(mintpoint);
    graphics::window(ctx)
        .set_cursor_position(dpi::LogicalPosition {
            x: f64::from(mintpoint.x),
            y: f64::from(mintpoint.y),
        })
        .map_err(|_| GameError::WindowError("Couldn't set mouse cursor position!".to_owned()))
}

/// Get the distance the cursor was moved during last frame, in pixels.
pub fn delta(ctx: &Context) -> mint::Point2<f32> {
    ctx.mouse_context.last_delta.into()
}

/// Returns whether or not the given mouse button is pressed.
pub fn button_pressed(ctx: &Context, button: MouseButton) -> bool {
    ctx.mouse_context.button_pressed(button)
}<|MERGE_RESOLUTION|>--- conflicted
+++ resolved
@@ -24,15 +24,9 @@
 impl MouseContext {
     pub(crate) fn new() -> Self {
         Self {
-<<<<<<< HEAD
             last_position: Point2::zero(),
             last_delta: Point2::zero(),
-            cursor_type: MouseCursor::Default,
-=======
-            last_position: Point2::origin(),
-            last_delta: Point2::origin(),
             cursor_type: CursorIcon::Default,
->>>>>>> 2e4c162b
             buttons_pressed: HashMap::new(),
             cursor_grabbed: false,
             cursor_hidden: false,
