--- conflicted
+++ resolved
@@ -124,92 +124,8 @@
     }
 }
 
-<<<<<<< HEAD
 impl From<winit::error::OsError> for GameError {
     fn from(s: winit::error::OsError) -> GameError {
-=======
-impl From<gfx::PipelineStateError<std::string::String>> for GameError {
-    fn from(e: gfx::PipelineStateError<std::string::String>) -> GameError {
-        let errstr = format!(
-            "Error constructing pipeline!\nThis should probably not be \
-             happening; it probably means an error in a shader or \
-             something.\nError was: {:?}",
-            e
-        );
-        GameError::VideoError(errstr)
-    }
-}
-
-impl From<gfx::mapping::Error> for GameError {
-    fn from(e: gfx::mapping::Error) -> GameError {
-        let errstr = format!("Buffer mapping error: {:?}", e);
-        GameError::VideoError(errstr)
-    }
-}
-
-impl<S, D> From<gfx::CopyError<S, D>> for GameError
-where
-    S: fmt::Debug,
-    D: fmt::Debug,
-{
-    fn from(e: gfx::CopyError<S, D>) -> GameError {
-        let errstr = format!("Memory copy error: {:?}", e);
-        GameError::VideoError(errstr)
-    }
-}
-
-impl From<gfx::CombinedError> for GameError {
-    fn from(e: gfx::CombinedError) -> GameError {
-        let errstr = format!("Texture+view load error: {}", e);
-        GameError::VideoError(errstr)
-    }
-}
-
-impl From<gfx::texture::CreationError> for GameError {
-    fn from(e: gfx::texture::CreationError) -> GameError {
-        gfx::CombinedError::from(e).into()
-    }
-}
-
-impl From<gfx::ResourceViewError> for GameError {
-    fn from(e: gfx::ResourceViewError) -> GameError {
-        gfx::CombinedError::from(e).into()
-    }
-}
-
-impl From<gfx::TargetViewError> for GameError {
-    fn from(e: gfx::TargetViewError) -> GameError {
-        gfx::CombinedError::from(e).into()
-    }
-}
-
-impl<T> From<gfx::UpdateError<T>> for GameError
-where
-    T: fmt::Debug + fmt::Display + 'static,
-{
-    fn from(e: gfx::UpdateError<T>) -> GameError {
-        let errstr = format!("Buffer update error: {}", e);
-        GameError::VideoError(errstr)
-    }
-}
-
-impl From<gfx::shade::ProgramError> for GameError {
-    fn from(e: gfx::shade::ProgramError) -> GameError {
-        GameError::ShaderProgramError(e)
-    }
-}
-
-impl<T> From<winit::event_loop::EventLoopClosed<T>> for GameError {
-    fn from(_: glutin::event_loop::EventLoopClosed<T>) -> GameError {
-        let e = "An event loop proxy attempted to wake up an event loop that no longer exists."
-            .to_owned();
-        GameError::EventLoopError(e)
-    }
-}
-
-impl From<glutin::CreationError> for GameError {
-    fn from(s: glutin::CreationError) -> GameError {
->>>>>>> 3d3cd385
         GameError::WindowCreationError(Arc::new(s))
     }
 }
