//! The `shader` module allows user-defined shaders to be used
//! with ggez for cool and spooky effects. See the
//! [`shader`](https://github.com/ggez/ggez/blob/devel/examples/shader.rs)
//! and [`shadows`](https://github.com/ggez/ggez/blob/devel/examples/shadows.rs)
//! examples for a taste.
#![allow(unsafe_code)]
use gfx::format;
use gfx::handle::*;
use gfx::preset::blend;
use gfx::pso::buffer::*;
use gfx::pso::*;
use gfx::shade::*;
use gfx::state::*;
use gfx::traits::{FactoryExt, Pod};
use gfx::*;
use std::cell::RefCell;
use std::collections::HashMap;
use std::fmt;
use std::io::prelude::*;
use std::marker::PhantomData;
use std::path::Path;
use std::rc::Rc;

use crate::context::DebugId;
use crate::error::*;
use crate::graphics;
use crate::Context;

/// A type for empty shader data for shaders that do not require any additional
/// data to be sent to the GPU
#[derive(Clone, Copy, Debug)]
pub struct EmptyConst;

impl<F> Structure<F> for EmptyConst {
    fn query(_name: &str) -> Option<Element<F>> {
        None
    }
}

unsafe impl Pod for EmptyConst {}

/// An enum for specifying default and custom blend modes
#[derive(Clone, Copy, Debug, PartialEq, Eq, Hash)]
pub enum BlendMode {
    /// When combining two fragments, add their values together, saturating
    /// at 1.0
    Add,
    /// When combining two fragments, subtract the source value from the
    /// destination value
    Subtract,
    /// When combining two fragments, add the value of the source times its
    /// alpha channel with the value of the destination multiplied by the inverse
    /// of the source alpha channel. Has the usual transparency effect: mixes the
    /// two colors using a fraction of each one specified by the alpha of the source.
    Alpha,
    /// When combining two fragments, subtract the destination color from a constant
    /// color using the source color as weight. Has an invert effect with the constant
    /// color as base and source color controlling displacement from the base color.
    /// A white source color and a white value results in plain invert. The output
    /// alpha is same as destination alpha.
    Invert,
    /// When combining two fragments, multiply their values together.
    Multiply,
    /// When combining two fragments, choose the source value
    Replace,
    /// When combining two fragments, choose the lighter value
    Lighten,
    /// When combining two fragments, choose the darker value
    Darken,
}

impl From<BlendMode> for Blend {
    fn from(bm: BlendMode) -> Self {
        match bm {
            BlendMode::Add => blend::ADD,
            BlendMode::Subtract => Blend {
                color: BlendChannel {
                    equation: Equation::Sub,
                    source: Factor::One,
                    destination: Factor::One,
                },
                alpha: BlendChannel {
                    equation: Equation::Sub,
                    source: Factor::One,
                    destination: Factor::One,
                },
            },
            BlendMode::Alpha => blend::ALPHA,
            BlendMode::Invert => blend::INVERT,
            BlendMode::Multiply => blend::MULTIPLY,
            BlendMode::Replace => blend::REPLACE,
            BlendMode::Lighten => Blend {
                color: BlendChannel {
                    equation: Equation::Max,
                    source: Factor::One,
                    destination: Factor::One,
                },
                alpha: BlendChannel {
                    equation: Equation::Add,
                    source: Factor::ZeroPlus(BlendValue::SourceAlpha),
                    destination: Factor::OneMinus(BlendValue::SourceAlpha),
                },
            },
            BlendMode::Darken => Blend {
                color: BlendChannel {
                    equation: Equation::Min,
                    source: Factor::One,
                    destination: Factor::One,
                },
                alpha: BlendChannel {
                    equation: Equation::Add,
                    source: Factor::ZeroPlus(BlendValue::SourceAlpha),
                    destination: Factor::OneMinus(BlendValue::SourceAlpha),
                },
            },
        }
    }
}

/// A struct to easily store a set of pipeline state objects that are
/// associated with a specific shader program.
///
/// In gfx, because Vulkan and DX are more strict
/// about how blend modes work than GL is, blend modes are
/// baked in as a piece of state for a PSO and you can't change it
/// dynamically. After chatting with @kvark on IRC and looking
/// how he does it in three-rs, the best way to change blend
/// modes is to just make multiple PSOs with respective blend modes baked in.
/// The `PsoSet` struct is basically just a hash map for easily
/// storing each shader set's PSOs and then retrieving them based
/// on a [`BlendMode`](enum.BlendMode.html).
struct PsoSet<Spec, C>
where
    Spec: graphics::BackendSpec,
    C: Structure<ConstFormat>,
{
    psos: HashMap<BlendMode, PipelineState<Spec::Resources, ConstMeta<C>>>,
}

impl<Spec, C> PsoSet<Spec, C>
where
    Spec: graphics::BackendSpec,
    C: Structure<ConstFormat>,
{
    pub fn new(cap: usize) -> Self {
        Self {
            psos: HashMap::with_capacity(cap),
        }
    }

    pub fn insert_mode(
        &mut self,
        mode: BlendMode,
        pso: PipelineState<Spec::Resources, ConstMeta<C>>,
    ) {
        let _ = self.psos.insert(mode, pso);
    }

    pub fn mode(
        &self,
        mode: &BlendMode,
    ) -> GameResult<&PipelineState<Spec::Resources, ConstMeta<C>>> {
        match self.psos.get(mode) {
            Some(pso) => Ok(pso),
            None => Err(GameError::RenderError(
                "Could not find a pipeline for the specified shader and BlendMode".into(),
            )),
        }
    }
}

<<<<<<< HEAD
/// An ID used by the graphics context to uniquely identify a shader
=======
/// An ID used by the ggez graphics context to uniquely identify a shader
>>>>>>> d455fd1e
pub type ShaderId = usize;

/// A `ShaderGeneric` reprensents a handle user-defined shader that can be used
/// with a ggez graphics context that is generic over `gfx::Resources`
///
/// As an end-user you shouldn't ever have to touch this and should use
/// [`Shader`](type.Shader.html) instead.
#[derive(Clone)]
pub struct ShaderGeneric<Spec: graphics::BackendSpec, C: Structure<ConstFormat>> {
    id: ShaderId,
    buffer: Buffer<Spec::Resources, C>,
    debug_id: DebugId,
}

/// A `Shader` represents a handle to a user-defined shader that can be used
/// with a ggez graphics context
pub type Shader<C> = ShaderGeneric<graphics::GlBackendSpec, C>;

pub(crate) fn create_shader<C, S, Spec>(
    vertex_source: &[u8],
    pixel_source: &[u8],
    consts: C,
    name: S,
    encoder: &mut Encoder<Spec::Resources, Spec::CommandBuffer>,
    factory: &mut Spec::Factory,
    multisample_samples: u8,
    blend_modes: Option<&[BlendMode]>,
    color_format: format::Format,
    debug_id: DebugId,
) -> GameResult<(ShaderGeneric<Spec, C>, Box<dyn ShaderHandle<Spec>>)>
where
    C: 'static + Pod + Structure<ConstFormat> + Clone + Copy,
    S: Into<String>,
    Spec: graphics::BackendSpec + 'static,
{
    let buffer = factory.create_constant_buffer(1);

    encoder.update_buffer(&buffer, &[consts], 0)?;

    let default_mode = vec![BlendMode::Alpha];
    let blend_modes = blend_modes.unwrap_or(&default_mode[..]);

    let mut psos = PsoSet::new(blend_modes.len());
    let name: String = name.into();
    for mode in blend_modes {
        let init = ConstInit::<C>(
            graphics::pipe::Init {
                out: (
                    "Target0",
                    color_format,
                    ColorMask::all(),
                    Some((*mode).into()),
                ),
                ..graphics::pipe::new()
            },
            name.clone(),
            PhantomData,
        );
        let set = factory.create_shader_set(vertex_source, pixel_source)?;
        let sample = if multisample_samples > 1 {
            Some(MultiSample)
        } else {
            None
        };
        let rasterizer = Rasterizer {
            front_face: FrontFace::CounterClockwise,
            cull_face: CullFace::Nothing,
            method: RasterMethod::Fill,
            offset: None,
            samples: sample,
        };

        let pso = factory.create_pipeline_state(&set, Primitive::TriangleList, rasterizer, init)?;
        psos.insert_mode(*mode, pso);
    }

    let program = ShaderProgram {
        buffer: buffer.clone(),
        psos,
        active_blend_mode: blend_modes[0],
    };
    let draw: Box<dyn ShaderHandle<Spec>> = Box::new(program);

    let id = 0;
    let shader = ShaderGeneric {
        id,
        buffer,
        debug_id,
    };

    Ok((shader, draw))
}

impl<Spec, C> ShaderGeneric<Spec, C>
where
    Spec: graphics::BackendSpec,
    C: 'static + Pod + Structure<ConstFormat> + Clone + Copy,
{
    /// Create a new `Shader` given a gfx pipeline object
    ///
    /// In order to use a specific blend mode when this shader is being
    /// used, you must include that blend mode as part of the
    /// `blend_modes` parameter at creation. If `None` is given, only the
    /// default [`Alpha`](enum.BlendMode.html#variant.Alpha) blend mode is used.
    pub fn new<P: AsRef<Path>, S: Into<String>>(
        ctx: &mut Context,
        vertex_path: P,
        pixel_path: P,
        consts: C,
        name: S,
        blend_modes: Option<&[BlendMode]>,
    ) -> GameResult<Shader<C>> {
        let vertex_source = {
            let mut buf = Vec::new();
            let mut reader = ctx.filesystem.open(vertex_path)?;
            let _ = reader.read_to_end(&mut buf)?;
            buf
        };
        let pixel_source = {
            let mut buf = Vec::new();
            let mut reader = ctx.filesystem.open(pixel_path)?;
            let _ = reader.read_to_end(&mut buf)?;
            buf
        };
        Shader::from_u8(
            ctx,
            &vertex_source,
            &pixel_source,
            consts,
            name,
            blend_modes,
        )
    }

    /// Create a new `Shader` directly from source given a gfx pipeline
    /// object
    ///
    /// In order to use a specific blend mode when this shader is being
    /// used, you must include that blend mode as part of the
    /// `blend_modes` parameter at creation. If `None` is given, only the
    /// default [`Alpha`](enum.BlendMode.html#variant.Alpha) blend mode is used.
    pub fn from_u8<S: Into<String>>(
        ctx: &mut Context,
        vertex_source: &[u8],
        pixel_source: &[u8],
        consts: C,
        name: S,
        blend_modes: Option<&[BlendMode]>,
    ) -> GameResult<Shader<C>> {
        let debug_id = DebugId::get(ctx);
        let color_format = ctx.gfx_context.color_format();
        let (mut shader, draw) = create_shader(
            vertex_source,
            pixel_source,
            consts,
            name,
            &mut ctx.gfx_context.encoder,
            &mut *ctx.gfx_context.factory,
            ctx.gfx_context.multisample_samples,
            blend_modes,
            color_format,
            debug_id,
        )?;
        shader.id = ctx.gfx_context.shaders.len();
        ctx.gfx_context.shaders.push(draw);

        Ok(shader)
    }

    /// Gets the shader ID for the `Shader` which is used by the
    /// ggez graphics context for identifying shaders in its cache
    pub fn shader_id(&self) -> ShaderId {
        self.id
    }
}

impl<C> Shader<C>
where
    C: 'static + Pod + Structure<ConstFormat> + Clone + Copy,
{
    /// Send data to the GPU for use with the `Shader`
    pub fn send(&self, ctx: &mut Context, consts: C) -> GameResult {
        ctx.gfx_context
            .encoder
            .update_buffer(&self.buffer, &[consts], 0)?;
        Ok(())
    }
<<<<<<< HEAD

    /// Gets the shader ID for the `Shader` which is used by the
    /// graphics context for identifying shaders in its cache
    pub fn shader_id(&self) -> ShaderId {
        self.id
    }
=======
>>>>>>> d455fd1e
}

impl<Spec, C> fmt::Debug for ShaderGeneric<Spec, C>
where
    Spec: graphics::BackendSpec,
    C: Structure<ConstFormat>,
{
    fn fmt(&self, formatter: &mut fmt::Formatter) -> fmt::Result {
        write!(formatter, "<Shader[{}]: {:p}>", self.id, self)
    }
}

struct ShaderProgram<Spec: graphics::BackendSpec, C: Structure<ConstFormat>> {
    buffer: Buffer<Spec::Resources, C>,
    psos: PsoSet<Spec, C>,
    active_blend_mode: BlendMode,
}

impl<Spec, C> fmt::Debug for ShaderProgram<Spec, C>
where
    Spec: graphics::BackendSpec,
    C: Structure<ConstFormat>,
{
    fn fmt(&self, formatter: &mut fmt::Formatter) -> fmt::Result {
        write!(formatter, "<ShaderProgram: {:p}>", self)
    }
}

/// A trait that is used to create trait objects to abstract away the
<<<<<<< HEAD
/// `gfx::Structure<gfx::ConstFormat>` type of the constant data for drawing
=======
/// `gfx::Structure<ConstFormat>` type of the constant data for drawing
>>>>>>> d455fd1e
pub trait ShaderHandle<Spec: graphics::BackendSpec>: fmt::Debug {
    /// Draw with the current Shader
    fn draw(
        &self,
        encoder: &mut Encoder<Spec::Resources, Spec::CommandBuffer>,
        slice: &Slice<Spec::Resources>,
        data: &graphics::pipe::Data<Spec::Resources>,
    ) -> GameResult;

    /// Sets the shader program's blend mode
    fn set_blend_mode(&mut self, mode: BlendMode) -> GameResult;

    /// Gets the shader program's current blend mode
    fn blend_mode(&self) -> BlendMode;
}

impl<Spec, C> ShaderHandle<Spec> for ShaderProgram<Spec, C>
where
    Spec: graphics::BackendSpec,
    C: Structure<ConstFormat>,
{
    fn draw(
        &self,
        encoder: &mut Encoder<Spec::Resources, Spec::CommandBuffer>,
        slice: &Slice<Spec::Resources>,
        data: &graphics::pipe::Data<Spec::Resources>,
    ) -> GameResult {
        let pso = self.psos.mode(&self.active_blend_mode)?;
        encoder.draw(slice, pso, &ConstData(data, &self.buffer));
        Ok(())
    }

    fn set_blend_mode(&mut self, mode: BlendMode) -> GameResult {
        let _ = self.psos.mode(&mode)?;
        self.active_blend_mode = mode;
        Ok(())
    }

    fn blend_mode(&self) -> BlendMode {
        self.active_blend_mode
    }
}

/// A lock for RAII shader regions. The shader automatically gets cleared once
/// the lock goes out of scope, restoring the previous shader (if any).
///
/// Essentially, binding a [`Shader`](type.Shader.html) will return one of these,
/// and the shader will remain active as long as this object exists.  When this is
/// dropped, the previous shader is restored.
#[derive(Debug, Clone)]
pub struct ShaderLock {
    cell: Rc<RefCell<Option<ShaderId>>>,
    previous_shader: Option<ShaderId>,
}

impl Drop for ShaderLock {
    fn drop(&mut self) {
        *self.cell.borrow_mut() = self.previous_shader;
    }
}

/// Use a shader until the returned lock goes out of scope
pub fn use_shader<C>(ctx: &mut Context, ps: &Shader<C>) -> ShaderLock
where
    C: Structure<ConstFormat>,
{
    ps.debug_id.assert(ctx);
    let cell = Rc::clone(&ctx.gfx_context.current_shader);
    let previous_shader = *cell.borrow();
    set_shader(ctx, ps);
    ShaderLock {
        cell,
        previous_shader,
    }
}

<<<<<<< HEAD
/// Set the current shader for the `Context` to render with
=======
/// Set the current  shader for the `Context` to render with
>>>>>>> d455fd1e
pub fn set_shader<C>(ctx: &mut Context, ps: &Shader<C>)
where
    C: Structure<ConstFormat>,
{
    ps.debug_id.assert(ctx);
    *ctx.gfx_context.current_shader.borrow_mut() = Some(ps.id);
}

/// Clears the the current shader for the `Context`, restoring the default shader.
///
/// However, calling this and then dropping a [`ShaderLock`](struct.ShaderLock.html)
/// will still set the shader to whatever was set when the `ShaderLock` was created.
pub fn clear_shader(ctx: &mut Context) {
    *ctx.gfx_context.current_shader.borrow_mut() = None;
}

#[derive(Debug)]
struct ConstMeta<C: Structure<ConstFormat>>(graphics::pipe::Meta, ConstantBuffer<C>);

#[derive(Debug)]
struct ConstData<'a, R: Resources, C: 'a>(&'a graphics::pipe::Data<R>, &'a Buffer<R, C>);

impl<'a, R, C> PipelineData<R> for ConstData<'a, R, C>
where
    R: Resources,
    C: Structure<ConstFormat>,
{
    type Meta = ConstMeta<C>;

    fn bake_to(
        &self,
        out: &mut RawDataSet<R>,
        meta: &Self::Meta,
        man: &mut Manager<R>,
        access: &mut AccessInfo<R>,
    ) {
        self.0.bake_to(out, &meta.0, man, access);
        meta.1.bind_to(out, self.1, man, access);
    }
}

#[derive(Debug)]
struct ConstInit<'a, C>(graphics::pipe::Init<'a>, String, PhantomData<C>);

impl<'a, C> PipelineInit for ConstInit<'a, C>
where
    C: Structure<ConstFormat>,
{
    type Meta = ConstMeta<C>;

    fn link_to<'s>(
        &self,
        desc: &mut Descriptor,
        info: &'s ProgramInfo,
    ) -> Result<Self::Meta, InitError<&'s str>> {
        let mut meta1 = ConstantBuffer::<C>::new();

        let mut index = None;
        for (i, cb) in info.constant_buffers.iter().enumerate() {
            match meta1.link_constant_buffer(cb, &self.1.as_str()) {
                Some(Ok(d)) => {
                    assert!(meta1.is_active());
                    desc.constant_buffers[cb.slot as usize] = Some(d);
                    index = Some(i);
                    break;
                }
                Some(Err(e)) => return Err(InitError::ConstantBuffer(&cb.name, Some(e))),
                None => (),
            }
        }

        if let Some(index) = index {
            // create a local clone of the program info so that we can remove
            // the var we found from the `constant_buffer`
            let mut program_info = info.clone();
            let _ = program_info.constant_buffers.remove(index);

            let meta0 = match self.0.link_to(desc, &program_info) {
                Ok(m) => m,
                Err(e) => {
                    // unfortunately... the error lifetime is bound to the
                    // lifetime of our cloned program info which is bad since it
                    // will go out of scope at the end of the function, so lets
                    // convert the error to one that is bound to the lifetime of
                    // the program info that was passed in!
                    macro_rules! fixlifetimes {
                        ($e:ident {
                            $( $ty:path => $a:ident, )*
                        }) => {{
                            match $e {
                                $( $ty(name, _) => {
                                    let var = info.$a.iter().find(|v| v.name == name).unwrap();
                                    // We can do better with the error data...
                                    return Err($ty(&var.name, None));
                                } )*
                            }
                        }}
                    }
                    fixlifetimes!(e {
                        InitError::VertexImport => vertex_attributes,
                        InitError::ConstantBuffer => constant_buffers,
                        InitError::GlobalConstant => globals,
                        InitError::ResourceView => textures,
                        InitError::UnorderedView => unordereds,
                        InitError::Sampler => samplers,
                        InitError::PixelExport => outputs,
                    })
                }
            };

            Ok(ConstMeta(meta0, meta1))
        } else {
            Ok(ConstMeta(self.0.link_to(desc, info)?, meta1))
        }
    }
}<|MERGE_RESOLUTION|>--- conflicted
+++ resolved
@@ -169,11 +169,7 @@
     }
 }
 
-<<<<<<< HEAD
-/// An ID used by the graphics context to uniquely identify a shader
-=======
 /// An ID used by the ggez graphics context to uniquely identify a shader
->>>>>>> d455fd1e
 pub type ShaderId = usize;
 
 /// A `ShaderGeneric` reprensents a handle user-defined shader that can be used
@@ -343,11 +339,6 @@
         Ok(shader)
     }
 
-    /// Gets the shader ID for the `Shader` which is used by the
-    /// ggez graphics context for identifying shaders in its cache
-    pub fn shader_id(&self) -> ShaderId {
-        self.id
-    }
 }
 
 impl<C> Shader<C>
@@ -361,15 +352,12 @@
             .update_buffer(&self.buffer, &[consts], 0)?;
         Ok(())
     }
-<<<<<<< HEAD
 
     /// Gets the shader ID for the `Shader` which is used by the
     /// graphics context for identifying shaders in its cache
     pub fn shader_id(&self) -> ShaderId {
         self.id
     }
-=======
->>>>>>> d455fd1e
 }
 
 impl<Spec, C> fmt::Debug for ShaderGeneric<Spec, C>
@@ -399,11 +387,7 @@
 }
 
 /// A trait that is used to create trait objects to abstract away the
-<<<<<<< HEAD
-/// `gfx::Structure<gfx::ConstFormat>` type of the constant data for drawing
-=======
 /// `gfx::Structure<ConstFormat>` type of the constant data for drawing
->>>>>>> d455fd1e
 pub trait ShaderHandle<Spec: graphics::BackendSpec>: fmt::Debug {
     /// Draw with the current Shader
     fn draw(
@@ -480,11 +464,7 @@
     }
 }
 
-<<<<<<< HEAD
 /// Set the current shader for the `Context` to render with
-=======
-/// Set the current  shader for the `Context` to render with
->>>>>>> d455fd1e
 pub fn set_shader<C>(ctx: &mut Context, ps: &Shader<C>)
 where
     C: Structure<ConstFormat>,
