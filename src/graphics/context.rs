use super::{
    draw::DrawUniforms,
    gpu::{
        arc::{ArcBindGroup, ArcBindGroupLayout, ArcBuffer, ArcRenderPipeline, ArcShaderModule},
        bind_group::{BindGroupBuilder, BindGroupCache},
        growing::GrowingBufferArena,
        pipeline::PipelineCache,
        text::TextRenderer,
    },
    image::{Image, ImageFormat},
    mesh::{Mesh, Vertex},
    sampler::{Sampler, SamplerCache},
    text::FontData,
    MeshData, ScreenImage,
};
use crate::{
    conf::{self, Backend, Conf, FullscreenType, WindowMode},
    context::Has,
    error::GameResult,
    filesystem::{Filesystem, InternalClone},
    graphics::gpu::{bind_group::BindGroupLayoutBuilder, pipeline::RenderPipelineInfo},
    GameError,
};
use ::image as imgcrate;
use crevice::std140::AsStd140;
use glyph_brush::FontId;
use std::{collections::HashMap, path::Path, sync::Arc};
use typed_arena::Arena as TypedArena;
use winit::{
    self,
    dpi::{self, PhysicalPosition},
};

pub(crate) struct FrameContext {
    pub cmd: wgpu::CommandEncoder,
    pub present: Image,
    pub arenas: FrameArenas,
    pub frame: wgpu::SurfaceTexture,
    pub frame_view: wgpu::TextureView,
}

#[derive(Default)]
pub(crate) struct FrameArenas {
    pub buffers: TypedArena<ArcBuffer>,
    pub render_pipelines: TypedArena<ArcRenderPipeline>,
    pub bind_groups: TypedArena<ArcBindGroup>,
}

/// WGPU graphics context objects.
#[derive(Debug)]
#[allow(missing_docs)]
pub struct WgpuContext {
    pub instance: wgpu::Instance,
    pub surface: std::sync::Mutex<wgpu::Surface>,
    pub device: wgpu::Device,
    pub queue: wgpu::Queue,
}

/// A concrete graphics context for WGPU rendering.
#[allow(missing_debug_implementations)]
pub struct GraphicsContext {
    pub(crate) wgpu: Arc<WgpuContext>,

    pub(crate) window: winit::window::Window,
    pub(crate) surface_config: wgpu::SurfaceConfiguration,

    pub(crate) bind_group_cache: BindGroupCache,
    pub(crate) pipeline_cache: PipelineCache,
    pub(crate) sampler_cache: SamplerCache,

    pub(crate) window_mode: WindowMode,
    pub(crate) frame: Option<ScreenImage>,
    pub(crate) frame_msaa: Option<ScreenImage>,
    pub(crate) frame_image: Option<Image>,
    pub(crate) frame_msaa_image: Option<Image>,

    pub(crate) fcx: Option<FrameContext>,
    pub(crate) text: TextRenderer,
    pub(crate) fonts: HashMap<String, FontId>,
    pub(crate) staging_belt: wgpu::util::StagingBelt,
    pub(crate) uniform_arena: GrowingBufferArena,

    pub(crate) draw_shader: ArcShaderModule,
    pub(crate) instance_shader: ArcShaderModule,
    pub(crate) instance_unordered_shader: ArcShaderModule,
    pub(crate) text_shader: ArcShaderModule,
    pub(crate) copy_shader: ArcShaderModule,
    pub(crate) rect_mesh: Mesh,
    pub(crate) white_image: Image,
    pub(crate) instance_bind_layout: ArcBindGroupLayout,

    pub(crate) fs: Filesystem,
}

impl GraphicsContext {
    #[allow(unsafe_code)]
    pub(crate) fn new(
        window: winit::window::Window,
        conf: &Conf,
        filesystem: &Filesystem,
    ) -> GameResult<Self> {
        if conf.backend == Backend::All {
            match Self::new_from_instance(
                wgpu::Instance::new(wgpu::Backends::PRIMARY),
                window,
                conf,
                filesystem,
            ) {
                Ok(o) => Ok(o),
                Err((GameError::GraphicsInitializationError, Some(window))) => {
                    println!(
                        "Failed to initialize graphics, trying secondary backends.. Please mention this if you encounter any bugs!"
                    );
                    warn!(
                        "Failed to initialize graphics, trying secondary backends.. Please mention this if you encounter any bugs!"
                    );

                    Self::new_from_instance(
                        wgpu::Instance::new(wgpu::Backends::SECONDARY),
                        window,
                        conf,
                        filesystem,
                    )
                    .map_err(|(e, _w)| e)
                }
                Err((e, _window)) => Err(e),
            }
        } else {
            let instance = wgpu::Instance::new(match conf.backend {
                Backend::All => unreachable!(),
                Backend::OnlyPrimary => wgpu::Backends::PRIMARY,
                Backend::Vulkan => wgpu::Backends::VULKAN,
                Backend::Metal => wgpu::Backends::METAL,
                Backend::Dx12 => wgpu::Backends::DX12,
                Backend::Dx11 => wgpu::Backends::DX11,
                Backend::Gl => wgpu::Backends::GL,
                Backend::BrowserWebGpu => wgpu::Backends::BROWSER_WEBGPU,
            });

            Self::new_from_instance(instance, window, conf, filesystem).map_err(|(e, _w)| e)
        }
    }

    #[allow(unsafe_code)]
    /// Recreates the surface from the current window.
    pub(crate) fn recreate_surface(&mut self) {
        *self.wgpu.surface.lock().unwrap() =
            unsafe { self.wgpu.instance.create_surface(&self.window) };
        self.wgpu
            .surface
            .lock()
            .unwrap()
            .configure(&self.wgpu.device, &self.surface_config);
    }

    #[allow(unsafe_code)]
    pub(crate) fn new_from_instance(
        instance: wgpu::Instance,
        window: winit::window::Window,
        conf: &Conf,
        filesystem: &Filesystem,
<<<<<<< HEAD
    ) -> Result<Self, (GameError, Option<winit::window::Window>)> {
        let surface = unsafe { instance.create_surface(&window) };

        let adapter =
            match pollster::block_on(instance.request_adapter(&wgpu::RequestAdapterOptions {
                power_preference: wgpu::PowerPreference::HighPerformance,
                force_fallback_adapter: false,
                compatible_surface: Some(&surface),
            }))
            .ok_or(GameError::GraphicsInitializationError)
            {
                Ok(o) => o,
                Err(e) => return Err((e, Some(window))),
            };
        let (device, queue) = match pollster::block_on(adapter.request_device(
=======
    ) -> GameResult<Self> {
        let mut window_builder = winit::window::WindowBuilder::new()
            .with_title(conf.window_setup.title.clone())
            .with_inner_size(conf.window_mode.actual_size().unwrap())
            .with_resizable(conf.window_mode.resizable)
            .with_visible(conf.window_mode.visible)
            .with_transparent(conf.window_mode.transparent);

        #[cfg(target_os = "windows")]
        {
            use winit::platform::windows::WindowBuilderExtWindows;
            window_builder = window_builder.with_drag_and_drop(false);
        }

        window_builder = if !conf.window_setup.icon.is_empty() {
            let icon = load_icon(conf.window_setup.icon.as_ref(), filesystem)?;
            window_builder.with_window_icon(Some(icon))
        } else {
            window_builder
        };

        let window = window_builder.build(event_loop)?;
        let surface = unsafe { instance.create_surface(&window) };

        let adapter = pollster::block_on(instance.request_adapter(&wgpu::RequestAdapterOptions {
            power_preference: wgpu::PowerPreference::HighPerformance,
            force_fallback_adapter: false,
            compatible_surface: Some(&surface),
        }))
        .ok_or(GameError::GraphicsInitializationError)?;

        // One instance is 96 bytes, and we allow 1 million of them, for a total of 96MB (default being 128MB).
        const MAX_INSTANCES: u32 = 1_000_000;
        const INSTANCE_BUFFER_SIZE: u32 = 96 * MAX_INSTANCES;

        let (device, queue) = pollster::block_on(adapter.request_device(
>>>>>>> f8f32ccc
            &wgpu::DeviceDescriptor {
                label: None,
                features: wgpu::Features::default(),
                limits: wgpu::Limits {
<<<<<<< HEAD
                    max_bind_groups: if cfg!(target_os = "android") { 4 } else { 5 },
                    ..Default::default()
=======
                    // 1st: DrawParams
                    // 2nd: Texture + Sampler
                    // 3rd: InstanceArray
                    // 4th: ShaderParams
                    max_bind_groups: 4,
                    // InstanceArray uses 2 storage buffers.
                    max_storage_buffers_per_shader_stage: 2,
                    max_storage_buffer_binding_size: INSTANCE_BUFFER_SIZE,
                    max_texture_dimension_1d: 8192,
                    max_texture_dimension_2d: 8192,
                    ..wgpu::Limits::downlevel_webgl2_defaults()
>>>>>>> f8f32ccc
                },
            },
            None,
        ))
        .map_err(GameError::RequestDeviceError)
        {
            Ok(o) => o,
            Err(e) => return Err((e, Some(window))),
        };

        let wgpu = Arc::new(WgpuContext {
            instance,
            surface: std::sync::Mutex::new(surface),
            device,
            queue,
        });

        let size = window.inner_size();
        let surface_config = wgpu::SurfaceConfiguration {
            usage: wgpu::TextureUsages::RENDER_ATTACHMENT,
            format: wgpu.surface.lock().unwrap().get_supported_formats(&adapter)[0],
            width: size.width,
            height: size.height,
            present_mode: if conf.window_setup.vsync {
                wgpu::PresentMode::Fifo
            } else {
                wgpu::PresentMode::Mailbox
            },
        };

        wgpu.surface
            .lock()
            .unwrap()
            .configure(&wgpu.device, &surface_config);

        let mut bind_group_cache = BindGroupCache::new();
        let pipeline_cache = PipelineCache::new();
        let sampler_cache = SamplerCache::new();

        let image_bind_layout = BindGroupLayoutBuilder::new()
            .image(wgpu::ShaderStages::FRAGMENT)
            .create(&wgpu.device, &mut bind_group_cache);

        let text = TextRenderer::new(&wgpu.device, image_bind_layout);

        let staging_belt = wgpu::util::StagingBelt::new(1024);
        let uniform_arena = GrowingBufferArena::new(
            &wgpu.device,
            wgpu.device.limits().min_uniform_buffer_offset_alignment as u64,
            wgpu::BufferDescriptor {
                label: None,
                size: 4096 * DrawUniforms::std140_size_static() as u64,
                usage: wgpu::BufferUsages::UNIFORM | wgpu::BufferUsages::COPY_DST,
                mapped_at_creation: false,
            },
        );

        let draw_shader = ArcShaderModule::new(wgpu.device.create_shader_module(
            wgpu::ShaderModuleDescriptor {
                label: None,
                source: wgpu::ShaderSource::Wgsl(include_str!("shader/draw.wgsl").into()),
            },
        ));

        let instance_shader = ArcShaderModule::new(wgpu.device.create_shader_module(
            wgpu::ShaderModuleDescriptor {
                label: None,
                source: wgpu::ShaderSource::Wgsl(include_str!("shader/instance.wgsl").into()),
            },
        ));

        let instance_unordered_shader = ArcShaderModule::new(wgpu.device.create_shader_module(
            wgpu::ShaderModuleDescriptor {
                label: None,
                source: wgpu::ShaderSource::Wgsl(
                    include_str!("shader/instance_unordered.wgsl").into(),
                ),
            },
        ));

        let text_shader = ArcShaderModule::new(wgpu.device.create_shader_module(
            wgpu::ShaderModuleDescriptor {
                label: None,
                source: wgpu::ShaderSource::Wgsl(include_str!("shader/text.wgsl").into()),
            },
        ));

        let copy_shader = ArcShaderModule::new(wgpu.device.create_shader_module(
            wgpu::ShaderModuleDescriptor {
                label: None,
                source: wgpu::ShaderSource::Wgsl(include_str!("shader/copy.wgsl").into()),
            },
        ));

        let rect_mesh = Mesh::from_data_wgpu(
            &wgpu,
            MeshData {
                vertices: &[
                    Vertex {
                        position: [0., 0.],
                        uv: [0., 0.],
                        color: [1.; 4],
                    },
                    Vertex {
                        position: [1., 0.],
                        uv: [1., 0.],
                        color: [1.; 4],
                    },
                    Vertex {
                        position: [0., 1.],
                        uv: [0., 1.],
                        color: [1.; 4],
                    },
                    Vertex {
                        position: [1., 1.],
                        uv: [1., 1.],
                        color: [1.; 4],
                    },
                ],
                indices: &[0, 2, 1, 2, 3, 1],
            },
        );

        let instance_bind_layout = BindGroupLayoutBuilder::new()
            .buffer(
                wgpu::ShaderStages::VERTEX,
                wgpu::BufferBindingType::Storage { read_only: true },
                false,
            )
            .buffer(
                wgpu::ShaderStages::VERTEX,
                wgpu::BufferBindingType::Storage { read_only: true },
                false,
            )
            .create(&wgpu.device, &mut bind_group_cache);

        let white_image =
            Image::from_pixels_wgpu(&wgpu, &[255, 255, 255, 255], ImageFormat::Rgba8Unorm, 1, 1);

        let mut this = GraphicsContext {
            wgpu,

            window,
            surface_config,

            bind_group_cache,
            pipeline_cache,
            sampler_cache,

            window_mode: conf.window_mode,
            frame: None,
            frame_msaa: None,
            frame_image: None,
            frame_msaa_image: None,

            fcx: None,
            text,
            fonts: HashMap::new(),
            staging_belt,
            uniform_arena,
            draw_shader,
            instance_shader,
            instance_unordered_shader,
            text_shader,
            copy_shader,
            rect_mesh,
            white_image,
            instance_bind_layout,

            fs: InternalClone::clone(filesystem),
        };

        this.set_window_mode(&conf.window_mode)
            .map_err(|e| (e, None))?;

        this.frame = Some(ScreenImage::new(&this, None, 1., 1., 1));
        this.frame_msaa = Some(ScreenImage::new(
            &this,
            None,
            1.,
            1.,
            u8::from(conf.window_setup.samples).into(),
        ));
        this.update_frame_image();

        this.add_font(
            "LiberationMono-Regular",
            FontData::from_slice(include_bytes!("../../resources/LiberationMono-Regular.ttf"))
                .map_err(|e| (e, None))?,
        );

        Ok(this)
    }

    /// Returns a reference to the underlying WGPU context.
    #[inline]
    pub fn wgpu(&self) -> &WgpuContext {
        &self.wgpu
    }

    /// Sets the image that will be presented to the screen at the end of the frame.
    pub fn present(&mut self, image: &Image) -> GameResult {
        if let Some(fcx) = &mut self.fcx {
            fcx.present = image.clone();
            Ok(())
        } else {
            Err(GameError::RenderError(String::from(
                "cannot present outside of a frame",
            )))
        }
    }

    /// Adds a new `font` with a given `name`.
    #[allow(unused_results)]
    pub fn add_font(&mut self, name: &str, font: FontData) {
        let id = self.text.glyph_brush.borrow_mut().add_font(font.font);
        self.fonts.insert(name.to_string(), id);
    }

    /// Returns the size of the window’s underlying drawable in physical pixels as (width, height).
    pub fn drawable_size(&self) -> (f32, f32) {
        let size = self.window.inner_size();
        (size.width as f32, size.height as f32)
    }

    /// Sets the window size (in physical pixels) / resolution to the specified width and height.
    ///
    /// Note:   These dimensions are only interpreted as resolutions in true fullscreen mode.
    ///         If the selected resolution is not supported this function will return an Error.
    pub fn set_drawable_size(&mut self, width: f32, height: f32) -> GameResult {
        self.set_mode(self.window_mode.dimensions(width, height))
    }

    /// Sets the window title.
    pub fn set_window_title(&self, title: &str) {
        self.window.set_title(title);
    }

    /// Returns the position of the system window, including the outer frame.
    pub fn window_position(&self) -> GameResult<PhysicalPosition<i32>> {
        self.window
            .outer_position()
            .map_err(|e| GameError::WindowError(e.to_string()))
    }

    /// Sets the window position.
    pub fn set_window_position(&self, position: impl Into<winit::dpi::Position>) -> GameResult {
        self.window.set_outer_position(position);
        Ok(())
    }

    /// Returns the size of the window in pixels as (width, height),
    /// including borders, titlebar, etc.
    /// Returns zeros if the window doesn't exist.
    pub fn size(&self) -> (f32, f32) {
        let size = self.window.outer_size();
        (size.width as f32, size.height as f32)
    }

    /// Returns an iterator providing all resolutions supported by the current monitor.
    pub fn supported_resolutions(&self) -> impl Iterator<Item = winit::dpi::PhysicalSize<u32>> {
        self.window
            .current_monitor()
            .unwrap()
            .video_modes()
            .map(|vm| vm.size())
    }

    /// Returns a reference to the Winit window.
    #[inline]
    pub fn window(&self) -> &winit::window::Window {
        &self.window
    }

    /// Sets the window icon. `None` for path removes the icon.
    pub fn set_window_icon<P: AsRef<Path>>(
        &self,
        filesystem: &impl Has<Filesystem>,
        path: impl Into<Option<P>>,
    ) -> GameResult {
        let filesystem = filesystem.retrieve();
        let icon = match path.into() {
            Some(p) => Some(load_icon(p.as_ref(), filesystem)?),
            None => None,
        };
        self.window.set_window_icon(icon);
        Ok(())
    }

    /// Sets the window to fullscreen or back.
    pub fn set_fullscreen(&mut self, fullscreen: conf::FullscreenType) -> GameResult {
        let window_mode = self.window_mode.fullscreen_type(fullscreen);
        self.set_mode(window_mode)
    }

    /// Sets whether or not the window is resizable.
    pub fn set_resizable(&mut self, resizable: bool) -> GameResult {
        let window_mode = self.window_mode.resizable(resizable);
        self.set_mode(window_mode)
    }

    /// Sets the window mode, such as the size and other properties.
    ///
    /// Setting the window mode may have side effects, such as clearing
    /// the screen or setting the screen coordinates viewport to some
    /// undefined value (for example, the window was resized).  It is
    /// recommended to call
    /// [`set_screen_coordinates()`](fn.set_screen_coordinates.html) after
    /// changing the window size to make sure everything is what you want
    /// it to be.
    pub fn set_mode(&mut self, mut mode: WindowMode) -> GameResult {
        let old_fullscreen = self.window_mode.fullscreen_type;
        let result = self.set_window_mode(&mode);
        if let Err(GameError::WindowError(_)) = result {
            mode.fullscreen_type = old_fullscreen;
        }
        self.window_mode = mode;
        result
    }

    /// Returns the default frame image.
    ///
    /// This is the image that is rendered to when `Canvas::from_frame` is used.
    #[inline]
    pub fn frame(&self) -> &Image {
        self.frame_image.as_ref().unwrap(/* invariant */)
    }

    /// Returns the image format of the window surface.
    #[inline]
    pub fn surface_format(&self) -> ImageFormat {
        self.surface_config.format
    }

    /// Returns the current [`wgpu::CommandEncoder`] if there is a frame in progress.
    pub fn commands(&mut self) -> Option<&mut wgpu::CommandEncoder> {
        self.fcx.as_mut().map(|fcx| &mut fcx.cmd)
    }

    /// Begins a new frame.
    ///
    /// The only situation you need to call this in is when you are rolling your own event loop.
    pub fn begin_frame(&mut self) -> GameResult {
        if self.fcx.is_some() {
            return Err(GameError::RenderError(String::from(
                "cannot begin a new frame while another frame is still in progress; call end_frame first",
            )));
        }

        let size = self.window.inner_size();
        let frame = match self.wgpu.surface.lock().unwrap().get_current_texture() {
            Ok(frame) => Ok(frame),
            Err(_) => {
                self.surface_config.width = size.width.max(1);
                self.surface_config.height = size.height.max(1);
                self.wgpu
                    .surface
                    .lock()
                    .unwrap()
                    .configure(&self.wgpu.device, &self.surface_config);
                self.wgpu
                    .surface
                    .lock()
                    .unwrap()
                    .get_current_texture()
                    .map_err(|_| {
                        GameError::RenderError(String::from("failed to get next swapchain image"))
                    })
            }
        }?;
        let frame_view = frame
            .texture
            .create_view(&wgpu::TextureViewDescriptor::default());

        self.fcx = Some(FrameContext {
            cmd: self
                .wgpu
                .device
                .create_command_encoder(&wgpu::CommandEncoderDescriptor::default()),
            present: self.frame().clone(),
            arenas: FrameArenas::default(),
            frame,
            frame_view,
        });

        self.uniform_arena.free();
        self.text.free();

        Ok(())
    }

    /// Ends the current frame.
    ///
    /// The only situation you need to call this in is when you are rolling your own event loop.
    pub fn end_frame(&mut self) -> GameResult {
        if let Some(mut fcx) = self.fcx.take() {
            let mut present_pass = fcx.cmd.begin_render_pass(&wgpu::RenderPassDescriptor {
                label: None,
                color_attachments: &[Some(wgpu::RenderPassColorAttachment {
                    view: &fcx.frame_view,
                    resolve_target: None,
                    ops: wgpu::Operations {
                        load: wgpu::LoadOp::Clear(wgpu::Color::BLACK),
                        store: true,
                    },
                })],
                depth_stencil_attachment: None,
            });

            let sampler = &mut self
                .sampler_cache
                .get(&self.wgpu.device, Sampler::linear_clamp());

            let (bind, layout) = BindGroupBuilder::new()
                .image(&fcx.present.view, wgpu::ShaderStages::FRAGMENT)
                .sampler(sampler, wgpu::ShaderStages::FRAGMENT)
                .create(&self.wgpu.device, &mut self.bind_group_cache);

            let layout = self.pipeline_cache.layout(&self.wgpu.device, &[layout]);
            let copy = self.pipeline_cache.render_pipeline(
                &self.wgpu.device,
                &layout,
                RenderPipelineInfo {
                    vs: self.copy_shader.clone(),
                    fs: self.copy_shader.clone(),
                    vs_entry: "vs_main".into(),
                    fs_entry: "fs_main".into(),
                    samples: 1,
                    format: self.surface_config.format,
                    blend: None,
                    depth: false,
                    vertices: false,
                    topology: wgpu::PrimitiveTopology::TriangleList,
                    vertex_layout: Vertex::layout(),
                },
            );

            let copy = fcx.arenas.render_pipelines.alloc(copy);
            let bind = fcx.arenas.bind_groups.alloc(bind);

            present_pass.set_pipeline(copy);
            present_pass.set_bind_group(0, bind, &[]);
            present_pass.draw(0..3, 0..1);

            std::mem::drop(present_pass);

            self.staging_belt.finish();
            let _ = self.wgpu.queue.submit([fcx.cmd.finish()]);
            fcx.frame.present();

            self.staging_belt.recall();

            Ok(())
        } else {
            Err(GameError::RenderError(String::from(
                "cannot end a frame as there was never one in progress; call begin_frame first",
            )))
        }
    }

    pub(crate) fn resize(&mut self, _new_size: dpi::PhysicalSize<u32>) {
        let size = self.window.inner_size();
        let _ = self.wgpu.device.poll(wgpu::Maintain::Wait);
        self.surface_config.width = size.width.max(1);
        self.surface_config.height = size.height.max(1);
        self.wgpu
            .surface
            .lock()
            .unwrap()
            .configure(&self.wgpu.device, &self.surface_config);
        self.update_frame_image();
    }

    pub(crate) fn update_frame_image(&mut self) {
        // Internally, GraphicsContext stores an intermediate image that is rendered to. Then, that frame image is rendered to the actual swapchain image.
        // Moreover, one frame image is non-MSAA, whilst the other is MSAA.
        // Since they're stored as ScreenImage, all this function does is store the corresponding Image returned by `ScreenImage::image()`.

        let mut frame = self.frame.take().unwrap(/* invariant */);
        self.frame_image = Some(frame.image(self));
        self.frame = Some(frame);

        let mut frame_msaa = self.frame_msaa.take().unwrap(/* invariant */);
        self.frame_msaa_image = Some(frame_msaa.image(self));
        self.frame_msaa = Some(frame_msaa);
    }

    pub(crate) fn set_window_mode(&mut self, mode: &WindowMode) -> GameResult {
        let window = &mut self.window;

        // TODO LATER: find out if single-dimension constraints are possible?
        let min_dimensions = if mode.min_width >= 1.0 && mode.min_height >= 1.0 {
            Some(dpi::PhysicalSize {
                width: f64::from(mode.min_width),
                height: f64::from(mode.min_height),
            })
        } else {
            return Err(GameError::WindowError(format!(
                "window min_width and min_height need to be at least 1; actual values: {}, {}",
                mode.min_width, mode.min_height
            )));
        };
        window.set_min_inner_size(min_dimensions);

        let max_dimensions = if mode.max_width > 0.0 && mode.max_height > 0.0 {
            Some(dpi::PhysicalSize {
                width: f64::from(mode.max_width),
                height: f64::from(mode.max_height),
            })
        } else {
            None
        };
        window.set_max_inner_size(max_dimensions);
        window.set_visible(mode.visible);

        match mode.fullscreen_type {
            FullscreenType::Windowed => {
                window.set_fullscreen(None);
                window.set_decorations(!mode.borderless);
                window.set_inner_size(mode.actual_size()?);
                window.set_resizable(mode.resizable);
                window.set_maximized(mode.maximized);
            }
            FullscreenType::True => {
                if let Some(monitor) = window.current_monitor() {
                    let v_modes = monitor.video_modes();
                    // try to find a video mode with a matching resolution
                    let mut match_found = false;
                    for v_mode in v_modes {
                        let size = v_mode.size();
                        if (size.width, size.height) == (mode.width as u32, mode.height as u32) {
                            window
                                .set_fullscreen(Some(winit::window::Fullscreen::Exclusive(v_mode)));
                            match_found = true;
                            break;
                        }
                    }
                    if !match_found {
                        return Err(GameError::WindowError(format!(
                            "resolution {}x{} is not supported by this monitor",
                            mode.width, mode.height
                        )));
                    }
                }
            }
            FullscreenType::Desktop => {
                window.set_fullscreen(None);
                window.set_decorations(false);
                if let Some(monitor) = window.current_monitor() {
                    window.set_inner_size(monitor.size());
                    window.set_outer_position(monitor.position());
                }
            }
        }

        let size = window.inner_size();
        assert!(size.width > 0 && size.height > 0);
        self.surface_config.width = size.width.max(1);
        self.surface_config.height = size.height.max(1);

        self.wgpu
            .surface
            .lock()
            .unwrap()
            .configure(&self.wgpu.device, &self.surface_config);

        Ok(())
    }
}

// This is kinda awful 'cause it copies a couple times,
// but still better than
// having `winit` try to do the image loading for us.
// see https://github.com/tomaka/winit/issues/661
pub(crate) fn load_icon(
    icon_file: &Path,
    filesystem: &Filesystem,
) -> GameResult<winit::window::Icon> {
    use std::io::Read;
    use winit::window::Icon;

    let mut buf = Vec::new();
    let mut reader = filesystem.open(icon_file)?;
    let _ = reader.read_to_end(&mut buf)?;
    let i = imgcrate::load_from_memory(&buf)?;
    let image_data = i.to_rgba8();
    Icon::from_rgba(image_data.to_vec(), i.width(), i.height()).map_err(|e| {
        let msg = format!("Could not load icon: {:?}", e);
        GameError::ResourceLoadError(msg)
    })
}<|MERGE_RESOLUTION|>--- conflicted
+++ resolved
@@ -159,7 +159,6 @@
         window: winit::window::Window,
         conf: &Conf,
         filesystem: &Filesystem,
-<<<<<<< HEAD
     ) -> Result<Self, (GameError, Option<winit::window::Window>)> {
         let surface = unsafe { instance.create_surface(&window) };
 
@@ -174,53 +173,16 @@
                 Ok(o) => o,
                 Err(e) => return Err((e, Some(window))),
             };
-        let (device, queue) = match pollster::block_on(adapter.request_device(
-=======
-    ) -> GameResult<Self> {
-        let mut window_builder = winit::window::WindowBuilder::new()
-            .with_title(conf.window_setup.title.clone())
-            .with_inner_size(conf.window_mode.actual_size().unwrap())
-            .with_resizable(conf.window_mode.resizable)
-            .with_visible(conf.window_mode.visible)
-            .with_transparent(conf.window_mode.transparent);
-
-        #[cfg(target_os = "windows")]
-        {
-            use winit::platform::windows::WindowBuilderExtWindows;
-            window_builder = window_builder.with_drag_and_drop(false);
-        }
-
-        window_builder = if !conf.window_setup.icon.is_empty() {
-            let icon = load_icon(conf.window_setup.icon.as_ref(), filesystem)?;
-            window_builder.with_window_icon(Some(icon))
-        } else {
-            window_builder
-        };
-
-        let window = window_builder.build(event_loop)?;
-        let surface = unsafe { instance.create_surface(&window) };
-
-        let adapter = pollster::block_on(instance.request_adapter(&wgpu::RequestAdapterOptions {
-            power_preference: wgpu::PowerPreference::HighPerformance,
-            force_fallback_adapter: false,
-            compatible_surface: Some(&surface),
-        }))
-        .ok_or(GameError::GraphicsInitializationError)?;
 
         // One instance is 96 bytes, and we allow 1 million of them, for a total of 96MB (default being 128MB).
         const MAX_INSTANCES: u32 = 1_000_000;
         const INSTANCE_BUFFER_SIZE: u32 = 96 * MAX_INSTANCES;
 
-        let (device, queue) = pollster::block_on(adapter.request_device(
->>>>>>> f8f32ccc
+        let (device, queue) = match pollster::block_on(adapter.request_device(
             &wgpu::DeviceDescriptor {
                 label: None,
                 features: wgpu::Features::default(),
                 limits: wgpu::Limits {
-<<<<<<< HEAD
-                    max_bind_groups: if cfg!(target_os = "android") { 4 } else { 5 },
-                    ..Default::default()
-=======
                     // 1st: DrawParams
                     // 2nd: Texture + Sampler
                     // 3rd: InstanceArray
@@ -232,7 +194,6 @@
                     max_texture_dimension_1d: 8192,
                     max_texture_dimension_2d: 8192,
                     ..wgpu::Limits::downlevel_webgl2_defaults()
->>>>>>> f8f32ccc
                 },
             },
             None,
