//!

use super::{
    context::GraphicsContext,
    gpu::arc::{ArcTexture, ArcTextureView},
    Canvas, Color, Draw, DrawParam, Drawable, Rect, WgpuContext,
};
use crate::{filesystem::Filesystem, Context, GameError, GameResult};
use std::path::Path;
use std::{io::Read, num::NonZeroU32};

// maintaing a massive enum of all possible texture formats?
// screw that.
/// Describes the pixel format of an image.
pub type ImageFormat = wgpu::TextureFormat;

/// Describes the format of an encoded image.
pub type ImageEncodingFormat = ::image::ImageFormat;

/// Handle to an image stored in GPU memory.
#[derive(Debug, Clone)]
pub struct Image {
    pub(crate) texture: ArcTexture,
    pub(crate) view: ArcTextureView,
    pub(crate) format: ImageFormat,
    pub(crate) width: u32,
    pub(crate) height: u32,
    pub(crate) samples: u32,
}

impl Image {
    /// Creates a new image specifically for use with a [Canvas](crate::graphics::Canvas).
    pub fn new_canvas_image(
        gfx: &GraphicsContext,
        format: ImageFormat,
        width: u32,
        height: u32,
        samples: u32,
    ) -> Self {
        Self::new(
            &gfx.wgpu,
            format,
            width,
            height,
            samples,
            wgpu::TextureUsages::RENDER_ATTACHMENT
                | wgpu::TextureUsages::TEXTURE_BINDING
                | wgpu::TextureUsages::COPY_SRC,
        )
    }

    /// Creates a new image initialized with given pixel data.
    pub fn from_pixels(
        gfx: &GraphicsContext,
        pixels: &[u8],
        format: ImageFormat,
        width: u32,
        height: u32,
    ) -> Self {
        Self::from_pixels_wgpu(&gfx.wgpu, pixels, format, width, height)
    }

    pub(crate) fn from_pixels_wgpu(
        wgpu: &WgpuContext,
        pixels: &[u8],
        format: ImageFormat,
        width: u32,
        height: u32,
    ) -> Self {
        let image = Self::new(
            wgpu,
            format,
            width,
            height,
            1,
            wgpu::TextureUsages::COPY_DST
                | wgpu::TextureUsages::TEXTURE_BINDING
                | wgpu::TextureUsages::COPY_SRC,
        );

        wgpu.queue.write_texture(
            image.texture.as_image_copy(),
            pixels,
            wgpu::ImageDataLayout {
                offset: 0,
                bytes_per_row: Some(
                    NonZeroU32::new(format.describe().block_size as u32 * width).unwrap(),
                ),
                rows_per_image: None,
            },
            wgpu::Extent3d {
                width,
                height,
                depth_or_array_layers: 1,
            },
        );

        image
    }

    /// A little helper function that creates a new `Image` that is just a solid square of the given size and color. Mainly useful for debugging.
    pub fn from_solid(gfx: &GraphicsContext, size: u32, color: Color) -> Self {
        let pixels = (0..(size * size))
            .flat_map(|_| {
                let (r, g, b, a) = color.to_rgba();
                [r, g, b, a]
            })
            .collect::<Vec<_>>();
        Self::from_pixels(
            gfx,
            &pixels,
            wgpu::TextureFormat::Rgba8UnormSrgb,
            size,
            size,
        )
    }

    /// Creates a new image initialized with pixel data loaded from an encoded image `Read` (e.g. PNG or JPEG).
    #[allow(unused_results)]
    pub fn from_path(
        fs: &Filesystem,
        gfx: &GraphicsContext,
        path: impl AsRef<Path>,
        srgb: bool,
    ) -> GameResult<Self> {
        let mut encoded = Vec::new();
        fs.open(path)?.read_to_end(&mut encoded)?;
        let decoded = image::load_from_memory(&encoded[..])
            .map_err(|_| GameError::ResourceLoadError(String::from("failed to load image")))?;
        let rgba8 = decoded.to_rgba8();
        let (width, height) = (rgba8.width(), rgba8.height());

        Ok(Self::from_pixels(
            gfx,
            rgba8.as_ref(),
            if srgb {
                ImageFormat::Rgba8UnormSrgb
            } else {
                ImageFormat::Rgba8Unorm
            },
            width,
            height,
        ))
    }

    fn new(
        wgpu: &WgpuContext,
        format: ImageFormat,
        width: u32,
        height: u32,
        samples: u32,
        usage: wgpu::TextureUsages,
    ) -> Self {
        assert!(width > 0);
        assert!(height > 0);
        assert!(samples > 0);

        let texture = ArcTexture::new(wgpu.device.create_texture(&wgpu::TextureDescriptor {
            label: None,
            size: wgpu::Extent3d {
                width,
                height,
                depth_or_array_layers: 1,
            },
            mip_level_count: 1,
            sample_count: samples,
            dimension: wgpu::TextureDimension::D2,
            format,
            usage,
        }));

        let view =
            ArcTextureView::new(texture.as_ref().create_view(&wgpu::TextureViewDescriptor {
                label: None,
                format: Some(format),
                dimension: Some(wgpu::TextureViewDimension::D2),
                aspect: wgpu::TextureAspect::All,
                base_mip_level: 0,
                mip_level_count: Some(NonZeroU32::new(1).unwrap()),
                base_array_layer: 0,
                array_layer_count: Some(NonZeroU32::new(1).unwrap()),
            }));

        Image {
            texture,
            view,
            format,
            width,
            height,
            samples,
        }
    }

    /// Returns the underlying [`wgpu::Texture`] and [`wgpu::TextureView`] for this [`Image`].
    #[inline]
    pub fn wgpu(&self) -> (&wgpu::Texture, &wgpu::TextureView) {
        (&self.texture, &self.view)
    }

    /// Reads the pixels of this `ImageView` and returns as `Vec<u8>`.
    /// The format matches the GPU image format.
    ///
    /// **This is a very expensive operation - call sparingly.**
    pub fn to_pixels(&self, gfx: &GraphicsContext) -> GameResult<Vec<u8>> {
        if self.samples > 1 {
            return Err(GameError::RenderError(String::from(
                "cannot read the pixels of a multisampled image; resolve this image with a canvas",
            )));
        }

        let block_size = self.format.describe().block_size as u64;

        let buffer = gfx.wgpu.device.create_buffer(&wgpu::BufferDescriptor {
            label: None,
            size: block_size * self.width as u64 * self.height as u64,
            usage: wgpu::BufferUsages::COPY_DST | wgpu::BufferUsages::MAP_READ,
            mapped_at_creation: false,
        });

        let cmd = {
            let mut encoder = gfx
                .wgpu
                .device
                .create_command_encoder(&wgpu::CommandEncoderDescriptor { label: None });
            encoder.copy_texture_to_buffer(
                self.texture.as_image_copy(),
                wgpu::ImageCopyBuffer {
                    buffer: &buffer,
                    layout: wgpu::ImageDataLayout {
                        offset: 0,
                        bytes_per_row: Some(
                            NonZeroU32::new(block_size as u32 * self.width).unwrap(),
                        ),
                        rows_per_image: None,
                    },
                },
                wgpu::Extent3d {
                    width: self.width,
                    height: self.height,
                    depth_or_array_layers: 1,
                },
            );
            encoder.finish()
        };

        gfx.wgpu.queue.submit([cmd]);

        // wait...
        let fut = buffer.slice(..).map_async(wgpu::MapMode::Read);
        gfx.wgpu.device.poll(wgpu::Maintain::Wait);
        pollster::block_on(fut)?;

        let out = buffer.slice(..).get_mapped_range().to_vec();
        Ok(out)
    }

    /// Encodes the `ImageView` to the given file format and return the encoded bytes.
    ///
    /// **This is a very expensive operation - call sparingly.**
    pub fn encode(
        &self,
        ctx: &Context,
        format: ImageEncodingFormat,
        path: impl AsRef<std::path::Path>,
    ) -> GameResult {
<<<<<<< HEAD
        let color = match self.format {
            ImageFormat::Rgba8Unorm | ImageFormat::Rgba8UnormSrgb => ::image::ColorType::Rgba8,
            ImageFormat::Bgra8Unorm | ImageFormat::Bgra8UnormSrgb => ::image::ColorType::Bgra8,
            ImageFormat::R8Unorm => ::image::ColorType::L8,
            ImageFormat::R16Unorm => ::image::ColorType::L16,
            format => {
                return Err(GameError::RenderError(format!(
                    "cannot ImageView::encode for the {:#?} GPU image format",
                    format
                )))
            }
        };

        let pixels = self.to_pixels(&ctx.gfx)?;
=======
        use ::image::ImageEncoder;

        use std::io;
        let data = self.to_rgba8(ctx)?;
>>>>>>> ab8e9e81
        let f = ctx.fs.create(path)?;
        let writer = &mut std::io::BufWriter::new(f);

        match format {
<<<<<<< HEAD
            ImageEncodingFormat::Png => ::image::png::PngEncoder::new(writer)
                .encode(&pixels, self.width, self.height, color)
                .map_err(Into::into),
            ImageEncodingFormat::Bmp => ::image::bmp::BmpEncoder::new(writer)
                .encode(&pixels, self.width, self.height, color)
=======
            ImageFormat::Png => image::codecs::png::PngEncoder::new(writer)
                .write_image(
                    &data,
                    u32::from(self.width),
                    u32::from(self.height),
                    color_format,
                )
>>>>>>> ab8e9e81
                .map_err(Into::into),
            _ => Err(GameError::RenderError(String::from(
                "cannot ImageView::encode for formats other than Png and Bmp",
            ))),
        }
    }

    /// Returns the image format of this image.
    #[inline]
    pub fn format(&self) -> ImageFormat {
        self.format
    }

    /// Returns the number of MSAA samples this image has.
    #[inline]
    pub fn samples(&self) -> u32 {
        self.samples
    }

    /// Returns the width (in pixels) of the image.
    #[inline]
    pub fn width(&self) -> u32 {
        self.width
    }

    /// Returns the height (in pixels) of the image.
    #[inline]
    pub fn height(&self) -> u32 {
        self.height
    }

    /// Helper function that calculates a sub-rectangle of this image in UV coordinates, given pixel coordinates.
    pub fn uv_rect(&self, x: u32, y: u32, w: u32, h: u32) -> Rect {
        Rect {
            x: x as f32 / self.width as f32,
            y: y as f32 / self.height as f32,
            w: w as f32 / self.width as f32,
            h: h as f32 / self.height as f32,
        }
    }
}

impl Drawable for Image {
    fn draw(&self, canvas: &mut Canvas, param: DrawParam) {
        canvas.push_draw(
            Draw::Mesh {
                mesh: canvas.default_resources().mesh.clone(),
                image: self.clone(),
            },
            param,
        );
    }

    fn dimensions(&self, _gfx: &mut GraphicsContext) -> Option<Rect> {
        Some(Rect {
            x: 0.,
            y: 0.,
            w: self.width() as _,
            h: self.height() as _,
        })
    }
}

/// An image which is sized relative to the screen.
/// This is primarily for canvas images.
#[derive(Debug, Clone)]
pub struct ScreenImage {
    image: Image,
    format: wgpu::TextureFormat,
    size: (f32, f32),
    samples: u32,
}

impl ScreenImage {
    /// Creates a new [ScreenImage] with the given parameters.
    ///
    /// `width` and `height` specify the fraction of the framebuffer width and height that the [Image] will have.
    /// For example, `width = 1.0` and `height = 1.0` means the image will be the same size as the framebuffer.
    ///
    /// If `format` is `None` then the format will be inferred from the surface format.
    pub fn new(
        gfx: &GraphicsContext,
        format: impl Into<Option<ImageFormat>>,
        width: f32,
        height: f32,
        samples: u32,
    ) -> Self {
        assert!(width > 0.);
        assert!(height > 0.);
        assert!(samples > 0);

        let format = format.into().unwrap_or(gfx.surface_format);

        ScreenImage {
            image: Self::create(gfx, format, (width, height), samples),
            format,
            size: (width, height),
            samples,
        }
    }

    /// Returns the inner [Image], also recreating it if the framebuffer has been resized.
    pub fn image(&mut self, gfx: &GraphicsContext) -> Image {
        if Self::size(gfx, self.size) != (self.image.width(), self.image.height()) {
            self.image = Self::create(gfx, self.format, self.size, self.samples);
        }
        self.image.clone()
    }

    fn size(gfx: &GraphicsContext, (width, height): (f32, f32)) -> (u32, u32) {
        let size = gfx.window.inner_size();
        let width = (size.width as f32 * width) as u32;
        let height = (size.height as f32 * height) as u32;
        (width, height)
    }

    fn create(
        gfx: &GraphicsContext,
        format: wgpu::TextureFormat,
        size: (f32, f32),
        samples: u32,
    ) -> Image {
        let (width, height) = Self::size(gfx, size);
        Image::new_canvas_image(gfx, format, width, height, samples)
    }
}<|MERGE_RESOLUTION|>--- conflicted
+++ resolved
@@ -6,6 +6,7 @@
     Canvas, Color, Draw, DrawParam, Drawable, Rect, WgpuContext,
 };
 use crate::{filesystem::Filesystem, Context, GameError, GameResult};
+use image::ImageEncoder;
 use std::path::Path;
 use std::{io::Read, num::NonZeroU32};
 
@@ -263,10 +264,8 @@
         format: ImageEncodingFormat,
         path: impl AsRef<std::path::Path>,
     ) -> GameResult {
-<<<<<<< HEAD
         let color = match self.format {
             ImageFormat::Rgba8Unorm | ImageFormat::Rgba8UnormSrgb => ::image::ColorType::Rgba8,
-            ImageFormat::Bgra8Unorm | ImageFormat::Bgra8UnormSrgb => ::image::ColorType::Bgra8,
             ImageFormat::R8Unorm => ::image::ColorType::L8,
             ImageFormat::R16Unorm => ::image::ColorType::L16,
             format => {
@@ -278,31 +277,15 @@
         };
 
         let pixels = self.to_pixels(&ctx.gfx)?;
-=======
-        use ::image::ImageEncoder;
-
-        use std::io;
-        let data = self.to_rgba8(ctx)?;
->>>>>>> ab8e9e81
         let f = ctx.fs.create(path)?;
         let writer = &mut std::io::BufWriter::new(f);
 
         match format {
-<<<<<<< HEAD
-            ImageEncodingFormat::Png => ::image::png::PngEncoder::new(writer)
+            ImageEncodingFormat::Png => ::image::codecs::png::PngEncoder::new(writer)
+                .write_image(&pixels, self.width, self.height, color)
+                .map_err(Into::into),
+            ImageEncodingFormat::Bmp => ::image::codecs::bmp::BmpEncoder::new(writer)
                 .encode(&pixels, self.width, self.height, color)
-                .map_err(Into::into),
-            ImageEncodingFormat::Bmp => ::image::bmp::BmpEncoder::new(writer)
-                .encode(&pixels, self.width, self.height, color)
-=======
-            ImageFormat::Png => image::codecs::png::PngEncoder::new(writer)
-                .write_image(
-                    &data,
-                    u32::from(self.width),
-                    u32::from(self.height),
-                    color_format,
-                )
->>>>>>> ab8e9e81
                 .map_err(Into::into),
             _ => Err(GameError::RenderError(String::from(
                 "cannot ImageView::encode for formats other than Png and Bmp",
