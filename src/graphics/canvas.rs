--- conflicted
+++ resolved
@@ -146,17 +146,6 @@
         self.debug_id.assert(ctx);
         // Gotta flip the image on the Y axis here
         // to account for OpenGL's origin being at the bottom-left.
-<<<<<<< HEAD
-        let mut flipped_param = param;
-        flipped_param.matrix = flipped_param.matrix
-            * glam::Mat4::from_scale_rotation_translation(
-                glam::Vec3::new(1.0, -1.0, 1.0),
-                glam::Quat::identity(),
-                glam::Vec3::new(0.0, f32::from(self.image.height()), 0.0),
-            );
-        self.image.draw(ctx, flipped_param)?;
-        Ok(())
-=======
         match param.trans {
             Transform::Values { scale, dest, .. } => {
                 let new_scale = mint::Vector2 {
@@ -172,7 +161,6 @@
             }
             Transform::Matrix(_) => self.image.draw(ctx, param),
         }
->>>>>>> e33b4034
     }
     fn dimensions(&self, _: &mut Context) -> Option<Rect> {
         Some(self.image.dimensions())
