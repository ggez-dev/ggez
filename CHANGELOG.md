<<<<<<< HEAD
# 0.9.1

## Fixed
- Fixed memory leak caused by drawing `Image`
=======
# 0.10.0

## Added

You are now able to add your own custom contexts! Using the new `ContextFields` type and implementing `HasMut<KeyboardContext>, HasMut<MouseContext>, HasMut<TimeContext>, HasMut<GraphicsContext>, and HasMut<GamepadContext>` if gamepad is enabled

### Coroutines

You can create a new coroutine by doing
```rust
slow_coroutine: Coroutine::new(async move {
    // wait 100 frames
    for _ in 0..100 {
        yield_now().await
    }

    String::from("I came from a coroutine!")
})
```
and then in the update handler you can poll it and wait for the value
```rust
fn update(&mut self, _ctx: &mut Context) -> GameResult {
    if let Some(val) = self.slow_coroutine.poll() {
        println!("Coroutine says: \"{val}\"");
    }
    Ok(())
}
```
This will print `Coroutine says: "I came from a coroutine!"` after 100 frames.

### 3d

ggez is capable of basic 3d rendering. The APIs and types differ from 2d in the following ways.
`Canvas3d` and `Drawable3d` are the 3d equivalents of Canvas and Drawable. A simple example of drawing might look like this:
```rust
fn draw(&mut self, ctx: &mut Context) -> GameResult {
  let mut canvas3d = Canvas3d::from_frame(ctx, Color::BLACK);
  canvas3d.set_projection(self.camera.calc_matrix());
  canvas3d.draw(&drawable, draw_param);
  canvas3d.finish(ctx)?;
}
```

Some types that implement `Drawable3d` by default are `Mesh3d` and `Model`. `Mesh3d` is used for a singular mesh.
`Model` is used for more complicated objects that may be made up of multiple meshes. `Model` also provides a way to load basic gltf/glb files and obj files.
(Note: not all of gltf is supported. obj models must be triangulated in your software of choice, and no material files will be read).

There is a huge list of gltf features right now we only support the very basics of loading mesh data with any transforms applied directly to the vertices.
Here are some limitations:

Gltf Caveats:
Complicated scenes are loaded as a singular `Model` even if there is multiple nodes in the gltf scene. It will load all of them but just as a `Model`
- No animation support
- No PBR
- No tangents
- And more

Caveats:
This is a new system so not everything is 100% complete. The base features needed to make games are available, but there is more coming soon:

- Custom Vertex Formats
- More examples on how to do common 3d task.
- API may change 

If you need advanced fast 3d rendering out of the box this isn't for you. We don't have plans to implement any fancy rendering features, that is up to you (or 3rd party crates).

ggez provides a simple 3d API that is good enough for simple to medium sized games. Keep in mind that larger games will require extra work, compared to e.g. godot or bevy.

### New event / Mouse data

`MouseContext` now has a function called raw_delta() this returns device motion, rather than cursor motion. This is great for implementing controls that aren't cursor based, such as a 3d camera.
A new event callback exists for this called `raw_mouse_motion_event()`

### Shader

`Shader::vs_module` and `Shader::fs_module` now exist to get the underlying wgpu shader modules.

### Examples

General examples:

- `coroutine.rs`: How to use Coroutines
- `cpu_image.rs`: Copies an image to the cpu and back to the gpu


3d related examples:

- `3d.rs`: Various 3d related things
- `3dtexture.rs`: Renders a 3d scene to an image that can be used on another 3d object, or rendered to the screen
- `3dshapes.rs`: Simple primitives supported by the new `Mesh3dBuilder`
- `3dinstance.rs`: Shows off how to use instancing in 3d

## Changed

`EventHandler` now takes another generic in form of whatever context implementation you are using whether that be the default one of a custom one

## Removed

## Fixed
`Image::to_pixels` no longer crashes and works properly
>>>>>>> a36f4767

# 0.9.0

## Added

None, just minor but breaking changes.

## Changed

`Image::new_blank_canvas_image` has been renamed to `Image::from_color`

`InstanceArray::resize` takes a `usize` instead of a `u32`.

`Canvas::set_shader`, `Canvas::set_shader_params`, and `Canvas::set_text_shader_params` now take a reference.

`ShaderParams::set_uniforms` now takes self and ctx mutably.

`ShaderParams::set_uniforms` and `ShaderParamsBuilder::build` now take the full context.

`ShaderBuilder::new_wgsl` is now called `ShaderBuilder::new`.

`ShaderBuilder::combined_code` and `ShaderBuilder::combined_path` have become associated functions called `ShaderBuilder::from_code` and `ShaderBuilder::from_path` respectively.

Some `ContextBuilder` options now take paths instead of strings.

## Removed

`ShaderParams` no longer implements Clone, PartialEq, Eq, or ToOwned.

`Image::from_solid` has been removed use `Image::from_color`

## Fixed

Things not rendering.

# 0.8.1

## Fixed
- Fixed broken `InstanceArray::resize` and improved its documentation

# 0.8.0 (wgpu)

The biggest change in this version is the long awaited redo of our graphics stack, which used to be based on `gfx-rs`
and is now using `wgpu`. This gives us more reliability going into the future and fixes many bugs, albeit costing us
some portability to low-level hardware (looking at you Pi 3; EDIT: and... [Pi 4 as well?](https://github.com/ggez/ggez/issues/1093) o_o ).

Credit goes out to our wonderful contributors, with special thanks to [@jazzfool](https://github.com/jazzfool)
and [@aleokdev](https://github.com/aleokdev), for putting so much work and patience into the graphics stack.

As there are too many changes to simply list them in the usual fashion, let's look at them topic by topic:

## Changes in the graphics API

With the redo of the graphics stack some parts of the API changes with it, most notably canvases and the shader API.

### Canvas

First of all, each draw call is now explicitly bound to a `Canvas`. This means instead of "setting" the active canvas and
then drawing implicitly on that canvas you now call `canvas.draw(...)` or `drawable.draw(canvas, ...)`. And then, once
you're done drawing on it, you call `canvas.finish(ctx)`.
This helps to keep track of the active canvas and gives you more explicit renderpasses to work with, as `Canvas` is now
no longer a special image that you can draw to, but a wrapped `wgpu` renderpass, operating naturally on whatever image
you pass it, or on the screen buffer itself.

The downside of this is that it's a bit more verbose and that you have to pass around your canvas to be able to draw.

### Shader

There's a new struct `ShaderParams`allowing you to pass images, samplers and uniforms to shaders.
Both `ShaderParam`s and `Shader`s are now set per `Canvas` (as well as blend modes and projection matrices).

`Shader`s and `ShaderParam`s are created through `ShaderBuilder` and `ShaderParamBuilder` respectively, allowing you to
only set the parameters you're interested in, without worrying about the rest.

Uniforms are now no longer created using the `gfx!` macro. No need to include `gfx-rs` in your own project, just to be
able to create shader uniforms. Now, simply deriving `AsStd140` is all you usually need (see the shader examples).
At the time of writing you're sadly also required to depend on `crevice 0.11` directly, as `AsStd140` needs to have it
visible globally (and re-exporting it on our side doesn't seem to be enough). If you know a way around this, let us know!

### InstanceArray

`SpriteBatch` and `MeshBatch` have been replaced by `InstanceArray`, a more generic "batch" that also features internal z-ordering.

### Z-Order

Before, the order of draws had been determined solely by order of execution. Now `DrawParam` features an additional
field `z`, to give you control over the order in which draw calls are placed. This works on the global level, but also
inside of `InstanceArray`, when requested.

## Sub-contexts

Another field that has seen a bit of love is the modularization of contexts. Sub-contexts are now public and can be borrowed
and handed around freely. Most module functions used to require `Context` as a whole. These have, for this reason, now been
deprecated and directly replaced by methods on the sub-contexts.

In situations where multiple sub-contexts are needed (one is the creation of audio sources and one the creation of images
from paths) you can pass the necessary sub-contexts, or instead just pass `Context` as a whole, just like before, thanks to a little trait-workaround.

The latter applies to all situations in which you'd need one specific sub-context as well.
If you, for some reason, needed or wanted to split the context, then you can pass only the required sub-context.
If you didn't split it then you can comfortably hand around and pass the context as a whole, like before.

## Added

* Added touch event to `EventHandler`
* Added access to scancodes in both keyboard events and keyboard context methods, allowing you to make your game
 portable across the different keyboard letter layouts of different countries
* Added `Canvas::set_scissor_rect` allowing you to restrict drawing to a part of your surface
* Added `is_key_just_pressed` and `is_key_just_released` to keyboard context
* Added an option for transparent windows
* Added the ability to build your own `BlendMode`s built from the components offered through wgpu's `BlendComponent` struct
* Exposed rodio API for skipping the first part of a sample
* Added `audio` and `gamepad` as crate features, allowing you to disable them if not necessary
* Added the `zip-compression` feature (as part of the default features), now allowing the use of zip-files with compression
* Added `Rect::overlaps_circle`
* Added `Context::request_quit` as a replacement for `event::quit`
  * `Context::request_quit` works like `event::quit` did before, except that instead of directly breaking the game loop it
  now triggers a `quit_event`, which allows you to handle all attempts to quit the game in one place.
* Added a re-export for `glam`, as ggez is aimed at beginners for whom it's convenient to just have it at hand directly; most people will want/need to use it anyway
* Added `logical_size` as optional argument in `WindowMode` which overrides width/height with a `LogicalSize` which supports high DPI systems.

## Changed

The following list doesn't repeat the changes already mentioned above.

* Relaxed the error type of `EventHandler` from `std::error::Error` into `std::fmt::Debug`, allowing you to use
 things like `anyhow::error` as error types as well
* Made offset on `Text` relative (I know, I know, we've been changing this around a lot lately, but I hope we're finally
  done now), as it makes things like centering text on positions easier (see the blend modes example)
* Also `Text` is now a first class citizen and can be drawn normally with `DrawParam`, implementing things like rotation
 that weren't possible in batched text rendering before
* Changed how bounds on Text work as well as layouting
  * `Text::set_bounds` now expects width and height of the bounds, but not the destination point, as that's handled through the `DrawParam`
  * additionally to horizontal alignment vertical alignment is now possible as well
* Improved `Text` performance through better glyph re-use
* Changed the `Drawable` trait; this will downstream require changes in projects like `ggez-egui`
* Version bumped `zip` to 0.6, `directories` to 4.0.1, `winit` to 0.27.3, image to `0.24` and `rodio` to 0.16
* As each `Canvas` now keeps track of its own projection matrix the `screen_coordinates` of each `Canvas` now start out
 with the same dimensions as the `Canvas` surface

## Deprecated

* Most of the module level functions, which have been  replaced by sub-context methods

## Removed

* Removed `duration_to_f64` and `f64_to_duration` as the std library now already contains this
 functionality itself
* Removed `From<tuple>` implementations for `DrawParam`, as they're non-transparent and weird
* Removed `event::quit`, as it was replaced by `Context::request_quit`
* Removed the ability to update only parts of the `DrawParams` inside a `MeshBatch` (now `InstanceArray`)
  * If you want that ability back let us know! Atm it's staged as "maybe in `0.8.1`"

## Fixed
Many graphics bugs that were caused by the use of the discontinued `gfx-rs` were fixed by the switch to `wgpu`. The
following list is very probably not complete.

* Multisampling on canvases is now no longer based on dirty workarounds, but on the inner workings of `wgpu`,
 supporting it naturally
* Fixed zip `read_dir` not working deeper than one level on Windows
* Fixed a memory leak on `set_screen_coordinates` on Windows 11
* Fixed not being able to take screenshots of anti-aliased targets

# 0.7.0

## Added

* Added `filesystem::zip_dir`
* Expanded/improved documentation

## Changed

* Switched `DrawParam::offset` behavior back to how it was pre-ggez 0.6; more details in the [FAQ](https://github.com/ggez/ggez/blob/devel/docs/FAQ.md#offsets)
* Moved some generic functionality from `Image` to `ImageGeneric` and from `Canvas` to `CanvasGeneric`
* Also moved some `Canvas` specific functionality from `CanvasGeneric` to `Canvas`
* Made `GameError` the implicit default error type for the event handler
* Made `TextFragment` functions take `Into<T>` for better usability
* Changed Rust edition to 2021
* Version bumped `bytemuck` to 1.7
* Version bumped `glam` to 0.20

## Deprecated

Nothing

## Removed

* Multi-sampled canvases (which didn't work at all before) can no longer be created when using the GLES backend.
  The reason for this is that we finally fixed them via a fragment shader workaround which isn't supported on GLES.

## Fixed

* Finally fixed/implemented MSAA on canvases. As `gfx` doesn't provide us with the necessary tools to do so directly,
  the implementation is internally based upon a fragment shader workaround, which doesn't work on GLES.
* Made sure that the bounding box of `Mesh` is actually updated when `Mesh::set_vertices` is called

## Broken

Nothing we're aware of yet

# 0.6.1

## Added

 * Allowed `ContextBuilder` to rename resources folder and resources.zip
 * Added `winit` re-export
 * Added `get_window_position`
 * Added an example showcasing animation using keyframe
 * Added support for the TGA image file format (and possibly some others by accident as well)
 * Added methods to access sprites inside of a `SpriteBatch` directly

## Changed

 * `MeshBatch::dimensions` now returns a rectangle containing all of its mesh instances
   (instead of simply returning the dimensions of the underlying single mesh, as before)
    * Drawing a `MeshBatch` with an offset != (0,0) results in such dimensions being calculated (just like in `SpriteBatch`),
      which can be expensive, but leads to the offset being interpreted as a relative offset, instead of an absolute one
 * Changed mouse move callback a little: it now returns the difference in movement relative to the last callback,
   not the mouse position at the end of the previous frame
 * Most of the filesystem functions now take `&Context` instead of a mutable one
 * Version bumped `old_school_gfx_glutin_ext` to 0.27
 * Version bumped `glutin` to 0.27
 * Version bumped `winit` to 0.25
 * Version bumped `glam` to 0.17.3

## Deprecated

Nothing

## Removed

Nothing

## Fixed

 * fixed color transformation from linear color back to sRGB
 * internal folder structure of the resources.zip file is now resolved correctly on Windows
 * fixed `mouse::delta`: it now actually returns the difference in mouse position relative to the previous frame
   instead of the raw mouse feedback it returned until now

## Broken

 * bumping our dependencies on a patch release is technically a breaking change, sry for that

# 0.6.0

## Added

 * Added `MeshBatch`
 * Added a `Premultiplied` blend mode, [which greatly improves `Canvas` usability](https://github.com/ggez/ggez/issues/301#issuecomment-854603057)
 * Added a `CustomError` variant to `GameError`.
 * Added function to allow custom gamepad definitions
 * Added function to fetch raw window
 * Added function to set window position on the screen
 * Added function to get supported resolutions of the current monitor
 * Added generators for rounded rectangle meshes
 * Tried to make more error types conveniently comply with
   `std::error::Error`
 * Added functions to fetch positions of text glyphs
 * Added `visible` to `WindowMode` to allow ggez to run without a visible window
 * Added `on_error` function to `EventHandler`, making error handling more convenient
 * Added a download buffer handle to the gfx context, to avoid possibly recreating it all the time,
   which means things like taking multiple screenshots should work more smoothly now, as long as the target size doesn't change

## Changed

 * `EventHandler` now takes an error type as a parameter, which allows you to use your own error types
 * `FullscreenType::True` now causes the game to be rendered exclusively on the current monitor, which also allows
   to set different resolutions
 * Changed blend modes massively in the hope that they're either more "correct" or helpful now
 * Changed the way `SpriteBatch` reacts to `DrawParam`s with an offset != (0,0): It now calculates its own dimensions
   (a rectangle containing all sprites) and interprets the offset as a fraction of that
 * Switched `rand` in the examples to `oorandom`, for basically
   aesthetic reasons.  (Not advertising at all, honest.)
 * Version bumped `rodio` to 0.13
 * Version bumped `lyon` to 0.16
 * Version bumped `glyph_brush` to 0.7
 * Version bumped `winit` to 0.23, which brings many fixes, better
   Wayland handling, and a slightly different style of event loop
   with some different constraints and type names.
 * `winit` update has also changed and smoothed over some of the issues
   with high-DPI handling.
 * Updated just about every other dependency under the sun
 * Minimum rustc version is now 1.42
 * Audio API in general changed a little for `rodio` API differences.

## Deprecated

Nothing

## Removed

 * removed `ggez::nalgebra` crate re-export.  All math in the public API
   should now be `mint` types, and it is a bug if they are not.

## Fixed

 * Fixed a mistake in the matrices created from `DrawParams` leading to them being slightly wrong when an offset was used
   (this might fix a lot of very subtle rendering bugs)
 * ggez no longer creates empty directories (for resources and other things), unless necessary
 * Setting `DrawParam`s now results in consistent behaviour <del>everywhere</del> (ok, no, we missed `MeshBatch`,
   which received this fix in 0.6.1), including `SpriteBatch` and `Canvas`
 * Fixed a memory leak in `screenshot` and `to_rgba8`
 * Fixed `transfrom_rect` (and added some more tests for it)
 * Too many things to count

## Broken

Nothing (yet)


# 0.5.1

## Added

Nothing

## Changed

 * version bumped `image`
 * Tiny doc cleanups and futzing around with readme


## Deprecated

Nothing

## Removed

Nothing

## Fixed

Nothing

## Broken

Nothing

# 0.5.0

## Added

 * Added line cap and join options
 * Added spatial sources for audio
 * Added `From` implementations for `Color` to convert from various tuples of `f32`'s.  Redundant but it annoyed me they don't exist.
 * Add OpenGL ES 3.0 support
 * Add optional textures to `Mesh`es.
 * Added lots of tests and doctests.
 * Added a `c_dependencies` feature.  It's on by default, but
   disabling it will build ggez without unnecessary C dependencies
   (currently `bzip2` and `minimp3`). [#549](https://github.com/ggez/ggez/issues/549)
 * Added (basic) spatial sound support.
 * Added loading of resource zip files from in-memory bytes

## Changed

 * Updated versions of lots of dependencies.
 * Minimum rustc version is now 1.33, rust 2018 edition.
 * We now use `winit` instead of `sdl2` for window creation and events!  This removes the last major C dependency from ggez.  It also involves lots of minor changes, the full extent of which is still going to evolve.
 * `DrawParam` now uses the builder pattern instead of being a bare struct, which allows easier conversion from generics (such as `mint` types) as well as simplifying the internal math.
 * All public-facing API's that take `Point2`, `Vector2` or `Matrix4` should now take
   `Into<mint::...>` for the appropriate type from the `mint` crate.  This should let users use
   whatever math library they care to that supports `mint`; currently `nalgebra`, `cgmath` and
   `euclid` are all options.
 * Moved all the `FilesystemContext` methods into top-level functions in the `filesystem` module,
   to be consistent with the rest of the API.
 * What used to be the `text_cached` module is now the `text` module, replacing all the old text stuff with cached text drawing using the `glyph_brush` crate.  This *dramatically* changes the text API, as well as being faster and more powerful.
 * Various dimension parameters have changed to fit the underlying implementations more closely.  `Image` dimensions have changed from `u32` to `u16`, which they always were but now it's exposed to the API.  Various screen size dimensions have changed from `u32` to `f64`, which allows `winit` to do smoother scaling.
 * Similarly, `Mesh`'s now have `u32` indices. [#574](https://github.com/ggez/ggez/issues/574)
 * Various getters have been renamed from `get_<field>()` to `<field>`(). Of particular note are changes to Drawable and ShaderHandle traits.
 * Some minor modularization has taken place; at least, gamepad and audio module scan be disabled with settings in your `conf.toml`.  Doing the same for filesystem, graphics, and input is a liiiiiittle more involved.
 * `MeshBuilder` `DrawMode`'s now can take parameters, and have some shortcut functions to make default parameters.  This simplifies things somewhat by not needing separate args to specify things like a stroke width for `DrawMode::Stroke`.
 * HiDPI support removed [since it doesn't do anything useful](https://github.com/rust-windowing/winit/issues/837#issuecomment-485864175). Any problems with your window not being the size you asked for are `winit`'s problem and will be solved once they fix it. [#587](https://github.com/ggez/ggez/issues/587)
 * Moved `ggez::quit()` to `ggez::event::quit()`.  [This commit](https://github.com/ggez/ggez/commit/66f21b3d03aea482001d60d23032354d7876446b)
 * Probably tons of other things I've forgotten.

## Deprecated

 * Nothing, it's a breaking change so things just got removed.

## Removed

 * Apple products are no longer officially supported.  They may work fine anyway, and I'll accept PR's for them, but handlin it all myself is too large an investment of time and energy.  Sorry.  :-(  [this commit](https://github.com/ggez/ggez/commit/2f02c72cf31401a1e6ab55edc745f6227c99fb67)
 * The foreground and background colors and associated functions have beeen removed; all colors are now specified purely where they are used for drawing.
 * Removed deprecated `BoundSpriteBatch` type.
 * Removed `Context::print_resource_stats()` in favor of `filesystem::print_all()`.
 * Removed `graphics::rectangle()` and friends in favor of just
   building and drawing the meshes explicitly.  Shortcut functions for
   this have been added to `Mesh`. [#466](https://github.com/ggez/ggez/issues/466)
 * Removed `TTFFont` font type in favor of `GlyphBrush`. [#132](https://github.com/ggez/ggez/issues/132)
 * Removed `Context::from_conf()` for `ContextBuilder` which is strictly more powerful.  [#429](https://github.com/ggez/ggez/issues/429)
 * Removed bitmap fonts; better support deserves to exist than what ggez currently provides, and there's no reason it can't be its own crate.
 * Removed the `cargo-resource-root` feature flag; just use `filesystem::mount()` instead or add the directories to your `ContextBuilder`.

## Fixed

 * Minor things beyond counting.  Don't worry, we added plenty of new
   bugs too.

## Broken

 * Does not work on Windows 7 or below, again due to `gilrs`.
   [#588](https://github.com/ggez/ggez/issues/588)

# 0.4.4

## Added

 * Added functions to get and set mouse cursor visibility.
 * Derived `PartialEq` for `Image` and `SpriteBatch`.

## Changed

Nothing

## Deprecated

Nothing

## Removed

Nothing

## Fixed

 * Myriad small documentation and example typos.
 * Fixed a rounding error in `Font::get_width()`.

# 0.4.3

## Added

 * Added a feature flag to build nalgebra with the `mint` math library inter-operability layer [#344](https://github.com/ggez/ggez/issues/344)
 * Updated `image` to 0.19 which lets us add another feature flag selecting whether or not to use multithreaded libraries when loading images.  [#377](https://github.com/ggez/ggez/issues/377)
 * We got more awesome logos!  Thanks ozkriff and termhn! [#327](https://github.com/ggez/ggez/issues/327)
 * Added hooks to the `log` crate, so we will now output some logging data via it that clients may use.  [#311](https://github.com/ggez/ggez/pull/331)
 * There's now a functional and reasonably ergonomic [game template](https://github.com/ggez/game-template) repo that demonstrates how to use `ggez` with `specs`, `warmy`, `failure`, `log` and other useful tools.
 * Added `Font::new_px()` and `Font::from_bytes_px()` functions to create fonts that are specific pixel sizes  [#268](https://github.com/ggez/ggez/issues/268)
 * Added Ratysz's glyph cache implementation integrating the awesome `gfx_glyph` crate!  This gives us faster text drawing as well as more features; if it works out well it should replace all text rendering in another version or two.  [#132](https://github.com/ggez/ggez/issues/132)

## Changed

 * Made it so that the configuration directories are only created on-demand, not whenever the Context is created: [#356](https://github.com/ggez/ggez/issues/356)
 * Updated rodio to 0.7, which fixes a sample rate bug on Linux: [#359](https://github.com/ggez/ggez/issues/359)
 * Documented which version of rustc we require, and added unit tests for that specific version: it is currently >=1.23.0,
   primarily driven by features required by dependencies.
 * Moved `Context::quit()` to `ggez::quit()` 'cause all our other non-object-related functions are functions, not methods.

## Deprecated

## Removed

## Fixed


# 0.4.2

## Added

 * Added a feature to enable or disable bzip2 zip file support
 * Lots of small documentation fixes and improvements thanks to lovely contributors
 * Added termhn's `ggez_snake` to the examples, 'cause it's awesome
 * Added `timer::get_remaining_update_time()` to let you easily do sub-frame timing for interpolation and such.
 * Many small improvements and cleanups

## Changed

 * Version bumped lots of dependencies: zip, rand, rodio, rusttype
 * Switched to the `app_dirs2` crate to avoid a bug in upcoming rustc change

## Deprecated

## Removed

## Fixed

 * Made `Image::from_rgba8` properly check that the array you pass it is the right size
 * Fixed more documentation bugs (https://github.com/ggez/ggez/issues/303).

# 0.4.1

## Added

 * Added `Text::into_inner()` and related methods to get ahold of a `Text` object's underlying `Image`
 * Added `SoundData::new()` and `Source::set_repeat()`/`Source::get_repeat()` (thanks jupart!)
 * Added `Context::process_event()` to smooth out a bump or two in the
   API for writing custom event loops.  This does change the API a little, but the old style should still work.
 * Added functions for taking screenshots and saving `Image`'s (thanks DenialAdams!)

## Changed

 * Version-bumped `lyon` crate

## Deprecated

 * Deprecated `BoundSpriteBatch`, since you can just clone an `Image`
   relatively cheaply.

## Removed

 * Nothing

## Fixed

 * Fixed bug in `mouse::get_position()`, see https://github.com/ggez/ggez/issues/283
 * Lots of small documentation fixes from a variety of awesome sharp-eyed contributors
 * Fixed bug that was making canvas's render upside-down https://github.com/ggez/ggez/issues/252

# 0.4.0

## Added

 * Added `mouse` module with some utility functions
 * Added some utility functions to query window size
 * Sprite batching implemented by termhn!
 * Added mesh builders allowing you to build complex meshes simply.
 * Integrated nalgebra to provide point and vector types.
 * Added MSAA, blend modes, other graphics toys (thanks termhn!)
 * Added graphics_settings example to show hot to play with graphics modes
 * Made the render pipeline just use matrices instead of separate transform elements
 * SHADERS!  Woo, thanks nlordell!
 * Added `Filesystem::mount()` function and made examples use it; they no longer need the `cargo-resource-root` feature
 * Added filesystem and graphics setting examples
 * Added more useful/informative constructors for `Color`
 * Added ability to select OpenGL version
 * Added some useful methods to `Rect`
 * Added a FAQ and some other documentation
 * Added a `ContextBuilder` type that allows finer control over creating a `Context`
 * Added an optional `color` value to `DrawParam`, which overrides the default foreground color.  Life would be simpler removing the foreground color entirely...

## Changed

 * First off, there will be some switches in process: We're going to make the master branch STABLE, tracking the latest release,
   and create a devel branch that new work will be pushed to.  That way people don't check out master and get some WIP stuff.
 * The coordinate system moved from origin-at-center, x-increasing-up to origin-at-top-left, x-increasing-down
 * Updated all dependencies to newer versions
 * Refactored EventHandler interface, again
 * Altered timestep functions to be nicer and made examples use them consistently
 * Updated to Lyon 0.8, which brings some bugfixes
 * Refactored Conf interface a little to separate "things that can be changed at runtime" from "things which must be specified at init time".

## Deprecated

## Removed

 * Removed `get_line_width()` and `set_line_width()` and made line widths parameters where necessary
 * Did the same for `get/set_point_size()`
 * Removed inaccurate `timer::sleep_until_next_frame()`, added `timer::yield_now()`.

## Fixed

 * Fixed some bugs with type visibility and directory paths.
 * Fixed a few smallish filesystem bugs
 * Got the 3D cube example working and shuffled around the gfx-rs interface methods a little, so we could make more of the graphics innards hidden while still exposing the useful bits.

# 0.3.4

 * Backported correction to SRGB color conversions
 * Added std::error::Error implementation for GameError

# 0.3.3

 * Documentation and unit test updates
 * Derive some common traits on types

# 0.3.2

 * Fixed bug in conf.toml reading and writing (thanks chinatsu)
 * Made filesystem.print_all() a little more informative
 * Added graphics::set_mode() function to allow setting window size, etc.
 * Added some functions to allow querying fullscreen modes and such
 * Made gamepad example test all input
 * Added bindings to the `mint` crate (a whole one type conversion)
 * Implemented stop() for audio

# 0.3.1

 * Fixed bug in when CARGO_MANIFEST_DIR is checked (thanks 17cupsofcoffee)
 * Added experimental support for SDL's gamepads (thanks kampffrosch94)
 * Re-improved resource-not-found error messages (thanks 17cupsofcoffee)
 * Fixed minor bug with text rendering alpha, added more useful methods to `Text`
 * Fixed bug with text wrapping (I hope)
 * VERY EXPERIMENTAL functions for exposing the gfx-rs rendering context to a bold user

# 0.3.0

 * Almost everything is now pure rust; the only C dependency is libsdl2.
 * Entirely new rendering engine using `gfx-rs` backed by OpenGL 3.2
 * New (if limited) 2D drawing primitives using `lyon`
 * Font rendering still uses `rusttype` but it's still cool
 * New option to enable/disable vsync
 * New sound system using `rodio`, supporting pure Rust loading of WAV, Vorbis and FLAC files
 * Configuration system now uses `serde` rather than `rustc_serialize`
 * Refactored event loop handling somewhat to make it less magical and more composable.
 * New filesystem indirection code using `app_dirs`, and `cargo-resource-root` feature flag.

# 0.2.2

Added `set_color_mod` and `set_alpha_mod` functions which I'd forgotten

# 0.2.1

IIRC, switched from SDL_ttf to rusttype because of horrible evil API's not playing nice with
lifetimes.

# 0.2.0

Made a fairly fully fleshed out SDL implementation

# 0.1.0

Initial proof of concept<|MERGE_RESOLUTION|>--- conflicted
+++ resolved
@@ -1,9 +1,3 @@
-<<<<<<< HEAD
-# 0.9.1
-
-## Fixed
-- Fixed memory leak caused by drawing `Image`
-=======
 # 0.10.0
 
 ## Added
@@ -104,7 +98,11 @@
 
 ## Fixed
 `Image::to_pixels` no longer crashes and works properly
->>>>>>> a36f4767
+
+# 0.9.1
+
+## Fixed
+- Fixed memory leak caused by drawing `Image`
 
 # 0.9.0
 
