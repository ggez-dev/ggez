--- conflicted
+++ resolved
@@ -1,10 +1,3 @@
-<<<<<<< HEAD
-# 0.9.2
-
-## Fixed
-- Fixed memory leak caused by previous `Image` fix.
-- Fixed memory leak caused by `Text` rendering and creation
-=======
 # 0.10.0
 
 ## Added
@@ -105,7 +98,12 @@
 
 ## Fixed
 `Image::to_pixels` no longer crashes and works properly
->>>>>>> bd849845
+
+# 0.9.2
+
+## Fixed
+- Fixed memory leak caused by previous `Image` fix.
+- Fixed memory leak caused by `Text` rendering and creation
 
 # 0.9.1
 
