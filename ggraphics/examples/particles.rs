// Suggested logging level for debugging:
// env RUST_LOG=info cargo run

use ggraphics::*;
use glam::{self, Mat4, Quat, Vec2, Vec3};
use glow;
use oorandom;
use winit;

use std::rc::Rc;
use std::time::Duration;

struct Particle {
    pos: Vec2,
    vel: Vec2,
    rot: f32,
    rvel: f32,
    life: f32,
}

impl Particle {}

struct GameState {
    ctx: Rc<GlContext>,
    rng: oorandom::Rand32,
    particles: Vec<Particle>,
    passes: Vec<RenderPass>,
    pipelines: Vec<Box<dyn Pipeline<BatchType = MeshBatch>>>,

    particle_texture: Texture,
    particle_mesh: Mesh,
}

impl GameState {
    fn update_mesh_pipeline(&mut self) {
        // Mesh pipeline is always pipeline 0 here, for reasons
        for batch in self.pipelines[0].batches().iter_mut() {
            batch.clear();
            for particle in self.particles.iter() {
                let mut q = MeshInstance::empty();
                let trans = Mat4::from_scale_rotation_translation(
                    Vec3::new(0.1, 0.1, 0.1),
                    Quat::from_rotation_z(particle.rot * 2.0 * std::f32::consts::PI),
                    Vec3::new(
                        particle.pos.x() * 2.0 - 1.0,
                        particle.pos.y() * 2.0 - 1.0,
                        0.0,
                    ),
                );
                q.model_transform = trans.to_cols_array();
                batch.add(q);
            }
        }
    }

    pub fn new(gl: glow::Context) -> Self {
        let ctx = Rc::new(GlContext::new(gl));
        let mut passes = vec![];
        let mut pipelines: Vec<Box<dyn Pipeline<BatchType = MeshBatch> + 'static>> = vec![];
        let mut rng = oorandom::Rand32::new(12345);
        let (particle_mesh, particle_texture) = unsafe {
            let particle_texture = {
                let image_bytes = include_bytes!("../src/data/wabbit_alpha.png");
                let image_rgba = image::load_from_memory(image_bytes).unwrap().to_rgba();
                let (w, h) = image_rgba.dimensions();
                let image_rgba_bytes = image_rgba.into_raw();
                TextureHandle::new(&ctx, &image_rgba_bytes, w as usize, h as usize).into_shared()
            };
            // Render that texture to the screen
            let shader = GlContext::default_shader(&ctx);
            let projection = Mat4::orthographic_rh_gl(-1.0, 1.0, -1.0, 1.0, 1.0, -1.0);

            // Make pipeline for meshes.
            // TODO: This at least makes the resource dependencies clear:
            // making a Mesh requires access to the shader (currently), since
            // that Mesh contains the VAO which associates the buffers with the
            // shader locations.
            // But the shader itself is owned by the Pipeline.
            // So what I THINK should happen is that the Mesh itself is JUST the
            // VBO's, then the Batch contains the VAO that associates them to
            // the shader, so that happens when the Batch is created.
            // Yeah, that works.
            let particle_mesh = {
                let verts = vec![
                    Vertex {
                        pos: [0.0, 0.0, 0.0, 1.0],
                        color: [0.0, 0.0, 1.0, 1.0],
                        uv: [0.0, 0.0],
                    },
                    Vertex {
                        pos: [1.0, 0.0, 0.0, 1.0],
                        color: [1.0, 0.0, 1.0, 1.0],
                        uv: [1.0, 0.0],
                    },
                    Vertex {
                        pos: [0.0, 1.0, 0.0, 1.0],
                        color: [0.0, 1.0, 1.0, 1.0],
                        uv: [0.0, 1.0],
                    },
                    Vertex {
                        pos: [1.0, 1.0, 0.0, 1.0],
                        color: [1.0, 1.0, 0.0, 1.0],
                        uv: [1.0, 1.0],
                    },
                ];
                let indices = vec![0, 1, 2, 2, 3, 1];
                MeshHandle::new(&ctx, &verts, &indices).into_shared()
            };

            let mut mesh_pipeline = MeshPipeline::new(ctx.clone(), shader.clone());
            let mut batch = MeshBatch::new(
                ctx.clone(),
                particle_texture.clone(),
                particle_mesh.clone(),
                SamplerSpec::default(),
                &mesh_pipeline,
            );
            for _ in 0..100 {
                let mut q = MeshInstance::empty();
                let trans = Mat4::from_scale_rotation_translation(
                    Vec3::new(0.1, 0.1, 0.1),
                    Quat::from_rotation_z(rng.rand_float() * 2.0 * std::f32::consts::PI),
                    Vec3::new(
                        rng.rand_float() * 2.0 - 1.0,
                        rng.rand_float() * 2.0 - 1.0,
                        0.0,
                    ),
                );
                q.model_transform = trans.to_cols_array();
                batch.add(q);
            }
            mesh_pipeline.batches.push(batch);
            pipelines.push(Box::new(mesh_pipeline));

            // Make render pass rendering to screen
            let screen_pass = RenderPass::new_screen(&*ctx, 800, 600);
            passes.push(screen_pass);
            (particle_mesh, particle_texture)
        };

        Self {
            ctx,
            rng,
            particles: vec![],
            passes,
            pipelines: pipelines,

            particle_mesh,
            particle_texture,
        }
    }

    pub fn add_particles(&mut self, source_pt: Vec2) {
        // What's a Nice Number bigger than 1 and smaller than 2?
        // Well our choices are the Golden Ratio, or...
        let particle_count = if self.particles.len() == 0 {
            1000
        } else {
<<<<<<< HEAD
            (self.particles.len() as f32 * std::f32::consts::SQRT_2) as usize;
=======
            (self.particles.len() as f32 * std::f32::consts::SQRT_2) as usize - self.particles.len()
>>>>>>> 7d8184f2
        };
        for _ in 0..particle_count {
            let particle = Particle {
                pos: source_pt,
                vel: glam::vec2(
                    -0.005 + self.rng.rand_float() * 0.01,
                    0.03 + self.rng.rand_float() * 0.005,
                ),
                rot: 0.0,
                rvel: -0.05 + self.rng.rand_float() * 0.1,
                life: 1.5,
            };
            self.particles.push(particle);
        }
    }

    pub fn update(&mut self, frametime: Duration) -> usize {
        // Update all our particle state
        for particle in &mut self.particles {
            particle.life -= frametime.as_secs_f32();
            particle.pos += particle.vel;
            particle.rot += particle.rvel;
            // gravity
            particle.vel -= glam::vec2(0.0, 0.0005);

            // Bounce off bottom and sides of screen
            // Currently, 0,0 to 1,1
            if particle.pos.y() < 0.0 {
                particle.vel.set_y(-particle.vel.y());
            }
            if particle.pos.x() < 0.0 || particle.pos.x() > 1.0 {
                particle.vel.set_x(-particle.vel.x());
            }
        }
        /*
        // Clean out dead particles.
        self.particles.retain(|p| p.life > 0.0);
        // Copy particles into draw call, since they've changed.
        // If our update framerate were faster than our drawing
        // frame rate, we'd want to do this on draw rather than update.
        for pipeline in self.pipelines.iter_mut() {
            for drawcall in pipeline.drawcalls_mut() {
                // Copy all our particles into the draw call
                drawcall.clear();
                for _particle in &self.particles {
                    //let q = particle.into_quaddata();
                    let q = MeshInstance::empty();
                    drawcall.add(q);
                }
            }
        }
        */
        self.particles.len()
    }

    /// Sets the viewport for the render pass.
    /// Negative numbers are valid, see `glViewport` for the
    /// math behind it.
    pub fn set_screen_viewport(&mut self, x: i32, y: i32, w: i32, h: i32) {
        let pass = self
            .passes
            .last_mut()
            .expect("set_screen_viewport() requires a render pass to function on");
        if pass.is_screen() {
            pass.set_viewport(x, y, w, h);
        } else {
            panic!("Last render pass is not rendering to screen, aiee!");
        }
    }
}

trait Window {
    fn request_redraw(&self);
    fn swap_buffers(&self);
    // TODO: Resize
}

/// Used for desktop
#[cfg(not(target_arch = "wasm32"))]
impl Window for glutin::WindowedContext<glutin::PossiblyCurrent> {
    fn request_redraw(&self) {
        self.window().request_redraw();
    }
    fn swap_buffers(&self) {
        self.swap_buffers().unwrap();
    }
}

/// Used for wasm
#[cfg(target_arch = "wasm32")]
impl Window for winit::window::Window {
    fn request_redraw(&self) {
        self.request_redraw();
    }
    fn swap_buffers(&self) {
        /*
        let msg = format!("swapped buffers");
        web_sys::console::log_1(&wasm_bindgen::JsValue::from_str(&msg));
        */
    }
}

fn mainloop(
    gl: glow::Context,
    event_loop: winit::event_loop::EventLoop<()>,
    window: impl Window + 'static,
) {
    use instant::Instant;
    use log::*;
    use winit::event::{Event, WindowEvent};
    use winit::event_loop::ControlFlow;
    let mut state = GameState::new(gl);
    state.add_particles(glam::vec2(0.5, 0.1));
    let (vend, rend, vers, shader_vers) = state.ctx.get_info();
    info!(
        "GL context created.
  Vendor: {}
  Renderer: {}
  Version: {}
  Shader version: {}",
        vend, rend, vers, shader_vers
    );

    // EVENT LOOP
    {
        let mut frames = 0;
        let target_dt = Duration::from_micros(10_000);
        let mut last_frame = Instant::now();
        let mut next_frame = last_frame + target_dt;

        event_loop.run(move |event, _, control_flow| {
            *control_flow = ControlFlow::WaitUntil(next_frame);
            //*control_flow = ControlFlow::Poll;
            match event {
                Event::LoopDestroyed => {
                    info!("Event::LoopDestroyed!");
                    return;
                }
                Event::MainEventsCleared => {
                    let now = Instant::now();
                    let dt = now - last_frame;
                    if dt >= target_dt {
                        /*
                        #[cfg(target_arch = "wasm32")]
                        {
                            let msg = format!("Events cleared: {:?}, target: {:?}", dt, target_dt);
                            web_sys::console::log_1(&wasm_bindgen::JsValue::from_str(&msg));
                        }
                        */
                        let num_objects = state.update(dt);
                        last_frame = now;
                        next_frame = now + target_dt;

                        frames += 1;
                        const FRAMES: u32 = 100;
                        if frames % FRAMES == 0 {
                            let fps = 1.0 / dt.as_secs_f64();
                            info!("{} objects, {:.03} fps", num_objects, fps);
                        }
                        window.request_redraw();
                    }
                }
                Event::WindowEvent { ref event, .. } => match event {
                    WindowEvent::Resized(physical_size) => {
                        info!("WindowEvent::Resized: {:?}", physical_size);
                        state.set_screen_viewport(
                            0,
                            0,
                            physical_size.width as i32,
                            physical_size.height as i32,
                        );
                        //windowed_context.resize(logical_size.to_physical(dpi_factor));
                    }
                    WindowEvent::CloseRequested => {
                        info!("WindowEvent::CloseRequested");
                        // Don't need to drop Context explicitly,
                        // it'll happen when we exit.
                        *control_flow = ControlFlow::Exit
                    }
                    WindowEvent::MouseInput {
                        button: winit::event::MouseButton::Left,
                        state: winit::event::ElementState::Pressed,
                        ..
                    }
                    /* These don't seem to actually work on mobile
                    WindowEvent::TouchpadPressure { .. } | WindowEvent::Touch(_) */
                    => {
                        // FUCJKLFSd;jflk;jds
                        // Winit doesn't actually give you a position with clicks.
                        state.add_particles(glam::vec2(0.5, 0.1));
                        println!("Total particles: {}", state.particles.len());
                    }
                    _ => (),
                },
                Event::RedrawRequested(_) => {
                    state.update_mesh_pipeline();
                    for pass in state.passes.iter_mut() {
                        pass.draw(&*state.ctx, Some((0.1, 0.2, 0.3, 1.0)), &state.pipelines);
                    }
                    window.swap_buffers();
                }
                _ => (),
            }
        });
    }
}

#[cfg(target_arch = "wasm32")]
use wasm_bindgen::prelude::*;

#[cfg(target_arch = "wasm32")]
fn run_wasm() {
    console_error_panic_hook::set_once();
    use winit::platform::web::WindowExtWebSys;
    let event_loop = winit::event_loop::EventLoop::new();
    let win = winit::window::WindowBuilder::new()
        .with_inner_size(winit::dpi::LogicalSize::new(800.0, 600.0))
        .with_title("Heckin' winit")
        .build(&event_loop)
        .unwrap();

    let document = web_sys::window()
        .expect("Failed to obtain window")
        .document()
        .expect("Failed to obtain document");

    // Shove winit's canvas into the document
    document
        .body()
        .expect("Failed to obtain body")
        .append_child(&win.canvas())
        .unwrap();

    // Wire winit's context into glow
    let gl = {
        use wasm_bindgen::JsCast;
        let webgl2_context = win
            .canvas()
            .get_context("webgl2")
            .unwrap()
            .unwrap()
            .dyn_into::<web_sys::WebGl2RenderingContext>()
            .unwrap();
        glow::Context::from_webgl2_context(webgl2_context)
    };

    mainloop(gl, event_loop, win);
}

#[cfg(not(target_arch = "wasm32"))]
fn run_glutin() {
    use log::*;
    pretty_env_logger::init();
    // CONTEXT CREATION
    unsafe {
        // Create a context from a glutin window on non-wasm32 targets
        let (gl, event_loop, windowed_context) = {
            let el = glutin::event_loop::EventLoop::new();
            let wb = glutin::window::WindowBuilder::new()
                .with_title("Hello triangle!")
                .with_inner_size(glutin::dpi::LogicalSize::new(800.0, 600.0));
            let windowed_context = glutin::ContextBuilder::new()
                .with_gl(glutin::GlRequest::Specific(glutin::Api::OpenGlEs, (2, 0)))
                //.with_gl(glutin::GlRequest::GlThenGles {
                //    opengl_version: (4, 3),
                //    opengles_version: (2, 0),
                //})
                .with_gl_profile(glutin::GlProfile::Core)
                .with_vsync(true)
                .build_windowed(wb, &el)
                .unwrap();
            let windowed_context = windowed_context.make_current().unwrap();
            let context = glow::Context::from_loader_function(|s| {
                windowed_context.get_proc_address(s) as *const _
            });
            (context, el, windowed_context)
        };
        trace!("Window created");

        // GL SETUP
        mainloop(gl, event_loop, windowed_context);
    }
}

pub fn main() {
    #[cfg(target_arch = "wasm32")]
    run_wasm();
    #[cfg(not(target_arch = "wasm32"))]
    run_glutin();
}

#[cfg_attr(target_arch = "wasm32", wasm_bindgen(start))]
pub fn wasm_main() {
    main();
}<|MERGE_RESOLUTION|>--- conflicted
+++ resolved
@@ -156,11 +156,7 @@
         let particle_count = if self.particles.len() == 0 {
             1000
         } else {
-<<<<<<< HEAD
-            (self.particles.len() as f32 * std::f32::consts::SQRT_2) as usize;
-=======
             (self.particles.len() as f32 * std::f32::consts::SQRT_2) as usize - self.particles.len()
->>>>>>> 7d8184f2
         };
         for _ in 0..particle_count {
             let particle = Particle {
