--- conflicted
+++ resolved
@@ -5,16 +5,12 @@
 //! printing a bunch of stuff to the console.
 
 extern crate ggez;
-<<<<<<< HEAD
 #[macro_use]
 extern crate log;
-use ggez::*;
-=======
 
 use ggez::{ContextBuilder};
 use ggez::filesystem;
 use ggez::conf;
->>>>>>> f1eec7af
 use std::env;
 use std::path;
 use std::io::{Read, Write};
