--- conflicted
+++ resolved
@@ -6,10 +6,7 @@
 
 use ggez::event::{self, KeyCode, KeyMods};
 use ggez::graphics::{self, Color, DrawMode, DrawParam};
-<<<<<<< HEAD
 use ggez::{conf, graphics::Rect};
-=======
->>>>>>> 8e9c1dda
 use ggez::{Context, GameResult};
 
 use argh::FromArgs;
@@ -58,11 +55,7 @@
 impl event::EventHandler<ggez::GameError> for MainState {
     fn update(&mut self, ctx: &mut Context) -> GameResult {
         const DESIRED_FPS: u32 = 60;
-<<<<<<< HEAD
-        while ctx.timer.check_update_time(DESIRED_FPS) {
-=======
         while ctx.time.check_update_time(DESIRED_FPS) {
->>>>>>> 8e9c1dda
             self.angle += 0.01;
 
             if self.window_settings.toggle_fullscreen {
@@ -79,7 +72,6 @@
     }
 
     fn draw(&mut self, ctx: &mut Context) -> GameResult {
-<<<<<<< HEAD
         let mut canvas = graphics::Canvas::from_frame(&ctx.gfx, Color::BLACK);
         canvas.set_screen_coordinates(self.screen_coords);
 
@@ -90,11 +82,7 @@
                 .color(Color::WHITE), //.offset([0.5, 0.5]),
         );
 
-        let rotation = ctx.timer.ticks() % 1000;
-=======
-        graphics::clear(ctx, Color::BLACK);
         let rotation = ctx.time.ticks() % 1000;
->>>>>>> 8e9c1dda
         let circle = graphics::Mesh::new_circle(
             &ctx.gfx,
             DrawMode::stroke(3.0),
