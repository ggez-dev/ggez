--- conflicted
+++ resolved
@@ -5,12 +5,9 @@
 
 extern crate clap;
 extern crate ggez;
-<<<<<<< HEAD
 #[macro_use]
 extern crate log;
-=======
-
->>>>>>> f1eec7af
+
 use clap::{App, Arg};
 use ggez::{Context, GameResult};
 use ggez::graphics::{self, DrawMode, Point2};
