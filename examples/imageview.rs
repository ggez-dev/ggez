--- conflicted
+++ resolved
@@ -41,17 +41,13 @@
     }
 
     fn new(ctx: &mut Context) -> GameResult<MainState> {
-<<<<<<< HEAD
-        ctx.filesystem.print_all();
-=======
         ctx.fs.print_all();
->>>>>>> 8e9c1dda
 
         let image = graphics::Image::from_path(ctx, "/dragon1.png", true)?;
 
         ctx.gfx.add_font(
             "LiberationMono",
-            graphics::FontData::from_path(&ctx.filesystem, "/LiberationMono-Regular.ttf")?,
+            graphics::FontData::from_path(&ctx.fs, "/LiberationMono-Regular.ttf")?,
         );
         let mut sound = audio::Source::new(ctx, "/sound.ogg")?;
 
@@ -74,22 +70,13 @@
 impl event::EventHandler<ggez::GameError> for MainState {
     fn update(&mut self, ctx: &mut Context) -> GameResult {
         const DESIRED_FPS: u32 = 60;
-<<<<<<< HEAD
-        while ctx.timer.check_update_time(DESIRED_FPS) {
-=======
         while ctx.time.check_update_time(DESIRED_FPS) {
->>>>>>> 8e9c1dda
             self.a += self.direction;
             if self.a > 250 || self.a <= 0 {
                 self.direction *= -1;
 
-<<<<<<< HEAD
-                println!("Delta frame time: {:?} ", ctx.timer.delta());
-                println!("Average FPS: {}", ctx.timer.fps());
-=======
                 println!("Delta frame time: {:?} ", ctx.time.delta());
                 println!("Average FPS: {}", ctx.time.fps());
->>>>>>> 8e9c1dda
             }
         }
         Ok(())
