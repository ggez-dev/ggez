[package]
name = "ggez"
description = "A lightweight game framework for making 2D games with minimum friction, inspired by Love2D."
version = "0.7.0"
homepage = "http://ggez.rs"
repository = "https://github.com/ggez/ggez"
documentation = "https://docs.rs/ggez"
keywords = ["ggez", "graphics", "2D", "game", "engine"]
authors = [
   "Rafael Epplee <raffomania@gmail.com>",
   "Sven-Hendrik Haase <svenstaro@gmail.com>",
   "Simon Heath <icefoxen@gmail.com>",
]

edition = "2021"
license = "MIT"
readme = "README.md"
categories = ["game-engines"]
build = "build.rs"
exclude = ["docs", "resources", "!LiberationMono-Regular.ttf"]

[badges]
maintenance = { status = "actively-maintained" }

[lib]
name = "ggez"
path = "src/lib.rs"

[features]
default = ["c_dependencies", "audio", "gamepad"]
bzip2 = ["zip/bzip2"]
mp3 = ["rodio/mp3"]
multithread-image-decoding = ["image/hdr", "image/jpeg_rayon"]
c_dependencies = ["bzip2", "mp3"]
audio = ["rodio"]
gamepad = ["gilrs"]

[dependencies]
bitflags = "1"
zip = { version = "0.5", default-features = false }
directories = "3"
wgpu = "0.12"
glyph_brush = "0.7"
winit = "0.26"
<<<<<<< HEAD
image = { version = "0.23", default-features = false, features = [
   "gif",
   "png",
   "pnm",
   "tga",
   "tiff",
   "webp",
   "bmp",
   "dxt",
] }
rodio = { version = "0.14", default-features = false, features = [
   "flac",
   "vorbis",
   "wav",
] }
=======
image = {version = "0.23.12", default-features = false, features = ["gif", "png", "pnm", "tga", "tiff", "webp", "bmp", "dxt", ] }
rodio = { version = "0.14", optional = true, default-features = false, features = ["flac", "vorbis", "wav"] }
>>>>>>> 8e9c1dda
serde = "1"
serde_derive = "1"
toml = "0.5"
log = "0.4"
lyon = "0.17"
smart-default = "0.6"
glam = { version = "0.20", features = ["mint"] }
# Has to be the same version of mint that our math lib uses here.
mint = "0.5"
gilrs = { version = "0.8", optional = true }
approx = "0.5"
bytemuck = "1.7"
pollster = "0.2"
memoffset = "0.6"
crevice = "0.8"
typed-arena = "2.0"
lazy_static = "1.4"
thiserror = "1.0"
futures = "0.3"
ordered-float = "2.10"

[dev-dependencies]
env_logger = "0.9"
chrono = "0.4"
fern = "0.6"
oorandom = "11"
argh = "0.1"
rand = "0.8"
keyframe = "1"
keyframe_derive = "1"
num-traits = "0.2"
num-derive = "0.3"

skeptic = "0.13"
getrandom = "0.2"

[build-dependencies]
skeptic = "0.13"<|MERGE_RESOLUTION|>--- conflicted
+++ resolved
@@ -42,26 +42,8 @@
 wgpu = "0.12"
 glyph_brush = "0.7"
 winit = "0.26"
-<<<<<<< HEAD
-image = { version = "0.23", default-features = false, features = [
-   "gif",
-   "png",
-   "pnm",
-   "tga",
-   "tiff",
-   "webp",
-   "bmp",
-   "dxt",
-] }
-rodio = { version = "0.14", default-features = false, features = [
-   "flac",
-   "vorbis",
-   "wav",
-] }
-=======
 image = {version = "0.23.12", default-features = false, features = ["gif", "png", "pnm", "tga", "tiff", "webp", "bmp", "dxt", ] }
 rodio = { version = "0.14", optional = true, default-features = false, features = ["flac", "vorbis", "wav"] }
->>>>>>> 8e9c1dda
 serde = "1"
 serde_derive = "1"
 toml = "0.5"
