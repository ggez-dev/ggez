[package]
name = "ggez"
description = "A lightweight game framework for making 2D games with minimum friction, inspired by Love2D."
<<<<<<< HEAD
version = "0.4.4"
=======
version = "0.5.0-rc.0"
>>>>>>> d455fd1e
homepage = "http://ggez.rs"
repository = "https://github.com/ggez/ggez"
documentation = "https://docs.rs/ggez"
keywords = ["ggez", "graphics", "2D", "game", "engine"]
authors = [
   "Rafael Epplee <raffomania@gmail.com>",
   "Sven-Hendrik Haase <svenstaro@gmail.com>",
   "Simon Heath <icefoxen@gmail.com>",
]

edition = "2018"
license = "MIT"
readme = "README.md"
categories = ["game-engines"]
build = "build.rs"

[badges]
maintenance = { status = "actively-developed" }

[lib]
name = "ggez"
path = "src/lib.rs"

[features]
bzip2 = ["zip/bzip2"]
default = ["bzip2"]
multithread-image-decoding = ["image/hdr", "image/jpeg_rayon"]

[dependencies]
bitflags = "1.0"
zip = { version = "0.5", default-features = false }
app_dirs2 = "2"
gfx = "0.17"
gfx_core = "0.8"
gfx_device_gl = "0.15"
glyph_brush = "0.2"
gfx_window_glutin = "0.28"
glutin = "0.19"
winit = { version = "0.18", features = ["icon_loading"] }
image = {version = "0.20.1", default-features = false, features = ["gif_codec", "jpeg", "ico", "png_codec", "pnm",
"tga", "tiff", "webp", "bmp", "dxt", ] }
rodio = "0.8"
serde = "1"
serde_derive = "1"
toml = "0.4"
log = "0.4"
lyon = "0.11"
smart-default = "0.2"
nalgebra = {version = "0.16", features = ["mint"] }
# Has to be the same version of mint that nalgebra uses here.
mint = "0.5"
gilrs = "0.6"

[dev-dependencies]
chrono = "0.4"
fern = "0.5"
rand = "0.6"
structopt = "0.2"
cgmath = { version = "0.16", features = ["mint"]}
skeptic = "0.13"

[build-dependencies]
skeptic = "0.13"
<|MERGE_RESOLUTION|>--- conflicted
+++ resolved
@@ -1,11 +1,7 @@
 [package]
 name = "ggez"
 description = "A lightweight game framework for making 2D games with minimum friction, inspired by Love2D."
-<<<<<<< HEAD
-version = "0.4.4"
-=======
 version = "0.5.0-rc.0"
->>>>>>> d455fd1e
 homepage = "http://ggez.rs"
 repository = "https://github.com/ggez/ggez"
 documentation = "https://docs.rs/ggez"
